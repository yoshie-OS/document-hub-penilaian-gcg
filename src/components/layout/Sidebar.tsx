import React, { useState, useEffect } from 'react';
import { Link, useLocation, useNavigate } from 'react-router-dom';
import { useUser } from '@/contexts/UserContext';
import { useSidebar } from '@/contexts/SidebarContext';
import { 
  LayoutDashboard, 
  Shield,
  UserCog,
  ListTodo,
  LogOut,
  BarChart3,
  PanelLeft,
  FileText,
  Settings,
  Building2,
<<<<<<< HEAD
  Folder,
  Download,
  RotateCcw,
  Plus,
  Lock,
  Network
=======
  Lock
>>>>>>> 4618aed2
} from 'lucide-react';

interface MenuItem {
  name: string;
  icon: any;
  path: string;
  badge?: string | null;
  badgeIcon?: any;
}

// No longer need SubMenuItem interface since there are no submenus

const Sidebar = () => {
  const location = useLocation();
  const navigate = useNavigate();
  const { user, logout } = useUser();
  const { isSidebarOpen, closeSidebar } = useSidebar();
  // No longer need expandedMenus state since there are no submenus

  // No longer need auto-expand logic since there are no submenus

  const menuItems: MenuItem[] = [
    { 
      name: 'Dashboard', 
      icon: LayoutDashboard, 
      path: '/dashboard',
      badge: null
    },

    { 
      name: 'Penilaian GCG', 
      icon: BarChart3, 
      path: '/penilaian-gcg',
<<<<<<< HEAD
      badge: null
    },
    { 
      name: 'Graph View', 
      icon: Network, 
      path: '/graph-view',
      badge: null,
      subItems: [
        {
          name: 'Data Explorer',
          icon: Network,
          path: '/graph-view',
          anchor: '#graph-area',
          description: 'Interactive graph visualization'
        },
        {
          name: 'Filter & Search',
          icon: Settings,
          path: '/graph-view',
          anchor: '#controls',
          description: 'Filter by year, status, or search'
        },
        {
          name: 'Node Details',
          icon: FileText,
          path: '/graph-view',
          anchor: '#info-panel',
          description: 'View file and document details'
        }
      ]
=======
      badge: null,
      badgeIcon: Lock
>>>>>>> 4618aed2
    }
  ];

  // Tambahkan menu Super Admin hanya untuk Super Admin
  if (user?.role === 'superadmin') {
    menuItems.push(
      {
        name: 'Monitoring & Upload GCG',
        icon: PanelLeft,
        path: '/list-gcg',
        badgeIcon: Lock
      },
      {
        name: 'Kelola Dokumen',
        icon: FileText,
        path: '/admin/document-management',
        badgeIcon: Lock
      },
      {
        name: 'Manajemen User',
        icon: UserCog,
        path: '/admin/kelola-akun',
        badgeIcon: Lock
      },
      {
        name: 'Struktur Organisasi',
        icon: Building2,
        path: '/admin/struktur-perusahaan',
        badgeIcon: Lock
      },

      {
        name: 'Pengaturan Metadata',
        icon: Settings,
        path: '/admin/meta-data',
        badgeIcon: Lock
      }
    );
  }

  const handleLogout = () => {
    logout();
  };

  const isActive = (path: string) => {
    return location.pathname === path || location.pathname.startsWith(path + '/');
  };

  const handleMainMenuClick = (item: MenuItem) => {
    // Navigate directly to the page
    navigate(item.path);
    
    // Close sidebar on mobile
    if (window.innerWidth < 1024) {
      closeSidebar();
    }
  };

  // No longer need handleSubItemClick since there are no submenus

  // No longer need isMenuExpanded since there are no submenus

  return (
    <>
      {/* Overlay for mobile */}
      {isSidebarOpen && (
        <div 
          className="fixed inset-0 bg-black bg-opacity-50 z-30 lg:hidden"
          onClick={closeSidebar}
        />
      )}
      
      {/* Sidebar */}
      <div className={`
        fixed top-0 left-0 h-full bg-gray-900 z-40 transition-all duration-300 ease-in-out
        ${isSidebarOpen ? 'translate-x-0' : '-translate-x-full'}
        w-64 shadow-xl overflow-y-auto
      `}>
        {/* Logo */}
        <div className="p-6 border-b border-gray-800">
          <div className="flex items-center space-x-2">
            <div className="w-8 h-8 bg-blue-600 rounded-lg flex items-center justify-center">
              <span className="text-white font-bold text-sm">GCG</span>
            </div>
            <span className="text-white font-semibold text-lg">Document Hub</span>
          </div>
        </div>

        {/* Menu Items */}
        <nav className="mt-6 pb-20">
          <div className="px-4 space-y-1">
            {menuItems
              .filter(item => {
                // Hide Penilaian GCG menu if user is not superadmin
                if (item.name === 'Penilaian GCG' && user?.role !== 'superadmin') {
                  return false;
                }
                return true;
              })
              .map((item) => {
              const Icon = item.icon;
              const active = isActive(item.path);
              
              return (
                <div key={item.name}>
                  {/* Main Menu Item */}
                  <div className="relative">
                    <Link
                      to={item.path}
                      onClick={() => handleMainMenuClick(item)}
                      className={`flex items-center justify-between px-4 py-3 rounded-lg transition-all duration-200 group ${
                        active 
                          ? 'bg-blue-600 text-white' 
                          : 'text-gray-300 hover:bg-gray-800 hover:text-white'
                      }`}
                    >
                      <div className="flex items-center space-x-3">
                        <Icon className="w-5 h-5" />
                        <span className="font-medium">{item.name}</span>
                      </div>
                      <div className="flex items-center space-x-2">
                        {item.badgeIcon && (
                          <item.badgeIcon className="w-4 h-4 text-blue-400" />
                        )}
                        {item.badge && (
                          <span className="px-2 py-1 text-xs bg-blue-500 text-white rounded-full">
                            {item.badge}
                          </span>
                        )}
                      </div>
                    </Link>
                  </div>
                </div>
              );
            })}
          </div>
        </nav>

        {/* Logout Button */}
        <div className="absolute bottom-6 left-4 right-4">
          <button
            onClick={handleLogout}
            className="w-full flex items-center space-x-3 px-4 py-3 text-gray-300 hover:bg-gray-800 hover:text-white rounded-lg transition-all duration-200"
          >
            <LogOut className="w-5 h-5" />
            <span className="font-medium">Logout</span>
          </button>
        </div>
      </div>
    </>
  );
};

export default Sidebar; <|MERGE_RESOLUTION|>--- conflicted
+++ resolved
@@ -13,16 +13,12 @@
   FileText,
   Settings,
   Building2,
-<<<<<<< HEAD
   Folder,
   Download,
   RotateCcw,
   Plus,
   Lock,
   Network
-=======
-  Lock
->>>>>>> 4618aed2
 } from 'lucide-react';
 
 interface MenuItem {
@@ -56,41 +52,13 @@
       name: 'Penilaian GCG', 
       icon: BarChart3, 
       path: '/penilaian-gcg',
-<<<<<<< HEAD
       badge: null
     },
     { 
       name: 'Graph View', 
       icon: Network, 
       path: '/graph-view',
-      badge: null,
-      subItems: [
-        {
-          name: 'Data Explorer',
-          icon: Network,
-          path: '/graph-view',
-          anchor: '#graph-area',
-          description: 'Interactive graph visualization'
-        },
-        {
-          name: 'Filter & Search',
-          icon: Settings,
-          path: '/graph-view',
-          anchor: '#controls',
-          description: 'Filter by year, status, or search'
-        },
-        {
-          name: 'Node Details',
-          icon: FileText,
-          path: '/graph-view',
-          anchor: '#info-panel',
-          description: 'View file and document details'
-        }
-      ]
-=======
-      badge: null,
-      badgeIcon: Lock
->>>>>>> 4618aed2
+      badge: null
     }
   ];
 
@@ -126,6 +94,12 @@
         name: 'Pengaturan Metadata',
         icon: Settings,
         path: '/admin/meta-data',
+        badgeIcon: Lock
+      },
+      {
+        name: 'Kelola Aspek',
+        icon: ListTodo,
+        path: '/admin/checklist-gcg',
         badgeIcon: Lock
       }
     );
