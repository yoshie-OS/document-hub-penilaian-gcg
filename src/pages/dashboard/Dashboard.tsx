import React from 'react';
import { useSearchParams } from 'react-router-dom';
import Sidebar from '@/components/layout/Sidebar';
import Topbar from '@/components/layout/Topbar';
import YearSelector from '@/components/dashboard/YearSelector';
import DashboardStats from '@/components/dashboard/DashboardStats';
import YearStatisticsPanel from '@/components/dashboard/YearStatisticsPanel';
import SpiderChart from '@/components/dashboard/SpiderChart';
import MonthlyTrends from '@/components/dashboard/MonthlyTrends';
import { useSidebar } from '@/contexts/SidebarContext';
import { useYear } from '@/contexts/YearContext';
import { PageHeaderPanel } from '@/components/panels';

const Dashboard = () => {
  const { isSidebarOpen } = useSidebar();
  const { selectedYear } = useYear();
  const [searchParams] = useSearchParams();
  
  // Get URL parameters
  const filterYear = searchParams.get('year');

  return (
    <>
      <Sidebar />
      <Topbar />
      
      {/* Main Content */}
      <div className={`
        transition-all duration-300 ease-in-out pt-16
        ${isSidebarOpen ? 'lg:ml-64' : 'ml-0'}
      `}>
        <div className="p-6">
          {/* Header */}
          <PageHeaderPanel
            title="Dashboard"
            subtitle={selectedYear ? `Statistik GCG Document Hub - Tahun ${selectedYear}` : "Selamat datang di GCG Document Hub"}
          />

          {/* Year Selector */}
          <div id="year-selector">
            <YearSelector initialYear={filterYear ? parseInt(filterYear) : undefined} />
          </div>

<<<<<<< HEAD
          {/* Dashboard Stats */}
          <div id="dashboard-stats">
            <DashboardStats />
          </div>
=======
          {/* Show content only when year is selected */}
          {selectedYear ? (
            <>
              {/* Dashboard Stats (Original) */}
              <div id="dashboard-stats">
                <DashboardStats />
              </div>
>>>>>>> 4618aed2

              {/* Advanced Analytics Panels - stacked (not side-by-side) */}
              <div className="space-y-6 mb-8">
                {/* Performance Radar */}
                <SpiderChart />

                {/* Progress Panel */}
                <MonthlyTrends />
              </div>

            </>
          ) : (
            /* Empty State when no year selected */
            <div className="text-center py-20 bg-white/80 backdrop-blur-sm rounded-2xl shadow-xl border border-white/20">
              <div className="relative">
                <div className="absolute inset-0 bg-gradient-to-r from-blue-400 to-purple-400 rounded-full blur-3xl opacity-20 animate-pulse"></div>
                <div className="relative z-10">
                  <div className="w-20 h-20 bg-gradient-to-r from-blue-500 to-purple-500 rounded-full flex items-center justify-center mx-auto mb-6">
                    <svg className="w-10 h-10 text-white" fill="none" stroke="currentColor" viewBox="0 0 24 24">
                      <path strokeLinecap="round" strokeLinejoin="round" strokeWidth={2} d="M9 19v-6a2 2 0 00-2-2H5a2 2 0 00-2 2v6a2 2 0 002 2h2a2 2 0 002-2zm0 0V9a2 2 0 012-2h2a2 2 0 012 2v10m-6 0a2 2 0 002 2h2a2 2 0 002-2m0 0V5a2 2 0 012-2h2a2 2 0 012 2v14a2 2 0 01-2 2h-2a2 2 0 01-2-2z" />
                    </svg>
                  </div>
                  <h3 className="text-2xl font-bold text-gray-900 mb-4 bg-gradient-to-r from-blue-600 to-purple-600 bg-clip-text text-transparent">
                    Pilih Tahun Buku
                  </h3>
                  <p className="text-gray-600 text-lg max-w-md mx-auto">
                    Silakan pilih tahun buku di atas untuk melihat statistik dashboard yang menarik dan informatif
                  </p>
                </div>
              </div>
            </div>
          )}
        </div>
      </div>
    </>
  );
};

export default Dashboard; <|MERGE_RESOLUTION|>--- conflicted
+++ resolved
@@ -41,20 +41,13 @@
             <YearSelector initialYear={filterYear ? parseInt(filterYear) : undefined} />
           </div>
 
-<<<<<<< HEAD
-          {/* Dashboard Stats */}
-          <div id="dashboard-stats">
-            <DashboardStats />
-          </div>
-=======
           {/* Show content only when year is selected */}
           {selectedYear ? (
             <>
-              {/* Dashboard Stats (Original) */}
+              {/* Dashboard Stats */}
               <div id="dashboard-stats">
                 <DashboardStats />
               </div>
->>>>>>> 4618aed2
 
               {/* Advanced Analytics Panels - stacked (not side-by-side) */}
               <div className="space-y-6 mb-8">
