--- conflicted
+++ resolved
@@ -50,11 +50,7 @@
 
   const [selectedAspek, setSelectedAspek] = useState<string>('all');
   const [selectedStatus, setSelectedStatus] = useState<string>('all');
-<<<<<<< HEAD
-  const [selectedPenjelasan, setSelectedPenjelasan] = useState<string>('all');
-=======
   const [selectedPIC, setSelectedPIC] = useState<string>('all');
->>>>>>> bb003e94
   const [searchTerm, setSearchTerm] = useState<string>('');
   const [debouncedSearchTerm, setDebouncedSearchTerm] = useState<string>('');
   const [isUploadDialogOpen, setIsUploadDialogOpen] = useState(false);
