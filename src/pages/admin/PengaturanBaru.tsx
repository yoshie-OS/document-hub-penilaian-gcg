import React, { useState, useEffect, useRef, useCallback, useMemo } from 'react';
import Sidebar from '@/components/layout/Sidebar';
import Topbar from '@/components/layout/Topbar';
import { Card, CardContent, CardDescription, CardHeader, CardTitle } from '@/components/ui/card';
import { Button } from '@/components/ui/button';
import { Input } from '@/components/ui/input';
import { Label } from '@/components/ui/label';
import { Tabs, TabsContent, TabsList, TabsTrigger } from '@/components/ui/tabs';
import { Select, SelectContent, SelectItem, SelectTrigger, SelectValue } from '@/components/ui/select';
import { Textarea } from '@/components/ui/textarea';
import { Table, TableBody, TableCell, TableHead, TableHeader, TableRow } from '@/components/ui/table';
import { Badge } from '@/components/ui/badge';
import { Dialog, DialogContent, DialogDescription, DialogHeader, DialogTitle, DialogTrigger } from '@/components/ui/dialog';
import { Separator } from '@/components/ui/separator';
import { useSidebar } from '@/contexts/SidebarContext';
import { useYear } from '@/contexts/YearContext';
import { useStrukturPerusahaan } from '@/contexts/StrukturPerusahaanContext';
import { useUser } from '@/contexts/UserContext';
import { useChecklist, ChecklistGCG } from '@/contexts/ChecklistContext';
import { useToast } from '@/hooks/use-toast';
import { ActionButton } from '@/components/panels';
import ExportDatabaseButton from '@/components/ExportDatabaseButton';

// Pilihan subdirektorat sekarang diambil dari StrukturPerusahaanContext (berdasarkan tahun aktif)
import { Calendar, Building2, Users, FileText, Settings, Plus, CheckCircle, Trash2, Edit, Copy, Eye, EyeOff, X, Briefcase, Building, UserCheck, FileCheck, ChevronRight, ArrowRight, Target, ChevronUp, RefreshCw, AlertTriangle } from 'lucide-react';
import { PageHeaderPanel } from '@/components/panels';
import { DEFAULT_STRUKTUR_ORGANISASI, getStrukturOrganisasiSummary } from '../../data/defaultStrukturOrganisasi';
import { PICChangeConfirmationDialog } from '@/components/ui/pic-change-confirmation-dialog';
import { BulkDeleteConfirmationDialog } from '@/components/ui/bulk-delete-confirmation-dialog';

// Helper functions untuk password
const generatePassword = () => {
  const length = 12;
  const charset = "abcdefghijklmnopqrstuvwxyzABCDEFGHIJKLMNOPQRSTUVWXYZ0123456789!@#$%^&*";
  let password = "";
  for (let i = 0; i < length; i++) {
    password += charset.charAt(Math.floor(Math.random() * charset.length));
  }
  return password;
};

// Helper function untuk generate checklist ID (year + row format)
const generateChecklistId = (year: number, rowNumber: number): number => {
  const yearDigits = year % 100; // Get last two digits of year
  return parseInt(`${yearDigits}${rowNumber}`);
};

// Helper function untuk debounce
const debounce = <T extends (...args: any[]) => any>(
  func: T,
  delay: number
): ((...args: Parameters<T>) => void) => {
  let timeoutId: NodeJS.Timeout;
  return (...args: Parameters<T>) => {
    clearTimeout(timeoutId);
    timeoutId = setTimeout(() => func(...args), delay);
  };
};

const getPasswordStrength = (password: string): 'weak' | 'medium' | 'strong' => {
  if (password.length < 6) return 'weak';
  
  let score = 0;
  if (password.length >= 8) score++;
  if (/[a-z]/.test(password)) score++;
  if (/[A-Z]/.test(password)) score++;
  if (/[0-9]/.test(password)) score++;
  if (/[^A-Za-z0-9]/.test(password)) score++;
  
  if (score <= 2) return 'weak';
  if (score <= 3) return 'medium';
  return 'strong';
};

// Komponen Assignment Dropdown
const AssignmentDropdown = ({ 
  item, 
  onAssign, 
  isSuperAdmin,
  currentAssignmentLabel,
  assignmentType,
  assignments,
  selectedYear,
  onAssignmentTypeChange
}: { 
  item: { id: number; aspek: string; deskripsi: string }; 
  onAssign: (checklistId: number, targetName: string, aspek: string, deskripsi: string) => void;
  isSuperAdmin: boolean;
  currentAssignmentLabel?: string | null;
  assignmentType: 'divisi' | 'subdirektorat';
  assignments: ChecklistAssignment[];
  selectedYear: number | null;
  onAssignmentTypeChange: (type: 'divisi' | 'subdirektorat') => void;
}) => {
  const [isOpen, setIsOpen] = useState(false);
  const [isLoading, setIsLoading] = useState(false);
  const [searchTerm, setSearchTerm] = useState('');
  const [showConfirmDialog, setShowConfirmDialog] = useState(false);
  const [pendingAssignment, setPendingAssignment] = useState<string | null>(null);
  const dropdownRef = useRef<HTMLDivElement>(null);
  const { divisi, subdirektorat } = useStrukturPerusahaan();
  
  // Check if files exist for a checklist item
  const checkIfFilesExist = async (checklistId: number): Promise<boolean> => {
    try {
      const response = await fetch(`http://localhost:5001/api/check-files-exist/${checklistId}?year=${selectedYear}`);
      const data = await response.json();
      return data.hasFiles || false;
    } catch (error) {
      console.error('Error checking files:', error);
      return false; // Assume no files on error to avoid blocking
    }
  };
  
  // Filter dan sort berdasarkan assignment type
  const optionNames = useMemo(() => {
    const source = assignmentType === 'divisi' ? divisi : subdirektorat;
    const names = (source || [])
      .map(d => d.nama)
      .filter((n): n is string => !!n && n.trim() !== '');
    
    // Deduplicate names using Set and then sort
    const uniqueNames = [...new Set(names)]
      .sort((a, b) => a.localeCompare(b, 'id', { sensitivity: 'base' })); // Sort A-Z dengan locale Indonesia
    
    return uniqueNames;
  }, [assignmentType, divisi, subdirektorat]);

  // Filter berdasarkan search term
  const filteredOptions = useMemo(() => {
    if (!searchTerm.trim()) return optionNames;
    
    return optionNames.filter(name => 
      name.toLowerCase().includes(searchTerm.toLowerCase())
    );
  }, [optionNames, searchTerm]);

  const handleAssign = async (value: string) => {
    setIsLoading(true);
    try {
      // Check if files exist for this checklist item before assignment
      const hasFiles = await checkIfFilesExist(item.id);
      
      if (hasFiles && currentAssignmentLabel && value !== currentAssignmentLabel) {
        // Show custom confirmation dialog for existing files
        setPendingAssignment(value);
        setShowConfirmDialog(true);
        setIsLoading(false);
        return; // Wait for user confirmation
      }
      
      // If no files exist or same assignment, proceed directly
      await proceedWithAssignment(value);
    } finally {
      setIsLoading(false);
    }
  };

  const proceedWithAssignment = async (value: string) => {
    try {
      // Simulate async operation untuk menghindari lag
      await new Promise(resolve => setTimeout(resolve, 10));
      onAssign(item.id, value, item.aspek, item.deskripsi);
      setIsOpen(false);
      setSearchTerm(''); // Reset search term setelah assign
    } catch (error) {
      console.error('Error during assignment:', error);
    }
  };

  const handleConfirmAssignment = async () => {
    if (!pendingAssignment) return;
    
    setShowConfirmDialog(false);
    setIsLoading(true);
    
    try {
      await proceedWithAssignment(pendingAssignment);
    } finally {
      setPendingAssignment(null);
      setIsLoading(false);
    }
  };

  const handleCancelAssignment = () => {
    setShowConfirmDialog(false);
    setPendingAssignment(null);
    setIsLoading(false);
  };

  const handleToggleDropdown = () => {
    if (!isOpen) {
      setSearchTerm(''); // Reset search term saat dropdown dibuka
    }
    setIsOpen(!isOpen);
  };

  const clearSearch = () => {
    setSearchTerm('');
  };

  // Handle click outside
  useEffect(() => {
    const handleClickOutside = (event: MouseEvent) => {
      if (dropdownRef.current && !dropdownRef.current.contains(event.target as Node)) {
        setIsOpen(false);
      }
    };

    if (isOpen) {
      document.addEventListener('mousedown', handleClickOutside);
    }

    return () => {
      document.removeEventListener('mousedown', handleClickOutside);
    };
  }, [isOpen]);

  if (!isSuperAdmin) return null;

  // Cek apakah dokumen terkunci karena sudah di-assign dengan tipe yang berbeda
  const isLocked = useMemo(() => {
    // Cari assignment dengan tipe yang berbeda
    const otherTypeAssignment = assignments.find(a => 
      a.checklistId === item.id && 
      a.tahun === selectedYear && 
      a.assignmentType !== assignmentType
    );
    
    // Jika ada assignment dengan tipe yang berbeda, maka terkunci
    return !!otherTypeAssignment;
  }, [assignments, item.id, selectedYear, assignmentType]);

  return (
    <div className="relative" ref={dropdownRef}>
      <Button
        variant="outline"
        size="sm"
          onClick={handleToggleDropdown}
          disabled={isLoading || isLocked}
          className={`w-full h-8 text-sm justify-between disabled:opacity-50 ${
            isLocked 
              ? 'border-red-300 bg-red-50 text-red-700 cursor-not-allowed' 
              : currentAssignmentLabel 
                ? 'border-blue-300 bg-blue-50 text-blue-700' 
                : 'border-gray-300 hover:border-blue-400'
          }`}
        >
        <span className="text-left flex-1 mr-2 min-w-0">
          <span className="block truncate" title={isLoading 
            ? 'Assigning...'
            : isLocked
              ? `Terkunci (${assignmentType === 'divisi' ? 'Divisi' : 'Subdirektorat'})`
              : currentAssignmentLabel 
                ? currentAssignmentLabel
                : `Tugas ${assignmentType === 'divisi' ? 'Divisi' : 'Subdirektorat'}`}>
          {isLoading 
            ? 'Assigning...'
              : isLocked
                ? `Terkunci (${assignmentType === 'divisi' ? 'Divisi' : 'Subdirektorat'})`
            : currentAssignmentLabel 
                  ? currentAssignmentLabel
                  : `Tugas ${assignmentType === 'divisi' ? 'Divisi' : 'Subdirektorat'}`}
          </span>
        </span>
        <svg
          className={`w-4 h-4 transition-transform ${isOpen ? 'rotate-180' : ''}`}
          fill="none"
          stroke="currentColor"
          viewBox="0 0 24 24"
        >
          <path strokeLinecap="round" strokeLinejoin="round" strokeWidth={2} d="M19 9l-7 7-7-7" />
        </svg>
      </Button>
      
      {isOpen && (
        <div className="absolute z-50 mt-1 w-full bg-white border border-gray-200 rounded-md shadow-lg max-h-80 overflow-y-auto">
          {/* Assignment Type Switch */}
          <div className="sticky top-0 bg-gray-50 border-b border-gray-200 p-3">
            <div className="flex items-center justify-between">
              <span className="text-sm font-medium text-gray-700">Tipe Penugasan:</span>
              <div className="flex items-center bg-gray-100 rounded-lg p-1">
                <button
                  onClick={() => onAssignmentTypeChange('divisi')}
                  className={`px-3 py-1.5 text-xs font-medium rounded-md transition-all duration-200 ${
                    assignmentType === 'divisi'
                      ? 'bg-blue-600 text-white shadow-sm'
                      : 'text-gray-600 hover:text-gray-800 hover:bg-gray-200'
                  }`}
                >
                  Divisi
                </button>
                <button
                  onClick={() => onAssignmentTypeChange('subdirektorat')}
                  className={`px-3 py-1.5 text-xs font-medium rounded-md transition-all duration-200 ${
                    assignmentType === 'subdirektorat'
                      ? 'bg-blue-600 text-white shadow-sm'
                      : 'text-gray-600 hover:text-gray-800 hover:bg-gray-200'
                  }`}
                >
                  Subdirektorat
                </button>
              </div>
            </div>
          </div>
          
          {/* Search Input */}
          <div className="sticky top-0 bg-white border-b border-gray-200 p-2">
            <div className="relative">
              <Input
                type="text"
                placeholder={`Cari ${assignmentType === 'divisi' ? 'divisi' : 'subdirektorat'}...`}
                value={searchTerm}
                onChange={(e) => setSearchTerm(e.target.value)}
                className="h-8 text-sm pr-8"
                autoFocus
              />
              {searchTerm && (
                <button
                  onClick={clearSearch}
                  className="absolute right-2 top-1/2 transform -translate-y-1/2 text-gray-400 hover:text-gray-600"
                  title="Clear search"
                >
                  <X className="w-3 h-3" />
                </button>
              )}
            </div>
          </div>
          
          <div className="py-1">
            {filteredOptions.length === 0 ? (
              <div className="px-4 py-2 text-sm text-gray-500">
                {searchTerm.trim() 
                  ? `Tidak ada ${assignmentType === 'divisi' ? 'divisi' : 'subdirektorat'} yang cocok` 
                  : `Belum ada ${assignmentType === 'divisi' ? 'divisi' : 'subdirektorat'}`}
              </div>
            ) : (
              filteredOptions.map((name) => (
                <button
                  key={name}
                  onClick={() => handleAssign(name)}
                  disabled={isLoading}
                  className="w-full text-left px-4 py-2 text-sm text-gray-700 hover:bg-gray-100 focus:bg-gray-100 focus:outline-none transition-colors disabled:opacity-50 disabled:cursor-not-allowed"
                >
                  {name}
                </button>
              ))
            )}
          </div>
          
          {/* Footer dengan info jumlah */}
          {filteredOptions.length > 0 && (
            <div className="sticky bottom-0 bg-gray-50 border-t border-gray-200 px-3 py-2 text-xs text-gray-500">
              {searchTerm.trim() 
                ? `${filteredOptions.length} dari ${optionNames.length} ${assignmentType === 'divisi' ? 'divisi' : 'subdirektorat'}`
                : `${optionNames.length} ${assignmentType === 'divisi' ? 'divisi' : 'subdirektorat'} tersedia`
              }
            </div>
                      )}
            
            {/* Reset Assignment Option */}
            {currentAssignmentLabel && (
              <div className="border-t border-gray-200 p-2">
                <button
                  onClick={() => handleAssign('')}
                  className="w-full text-left px-3 py-2 text-sm text-red-600 hover:bg-red-50 rounded-md transition-colors duration-200 flex items-center space-x-2"
                >
                  <X className="w-4 h-4" />
                  <span>Tidak Memilih (Reset)</span>
                </button>
              </div>
            )}
        </div>
      )}
      
      {/* Custom Confirmation Dialog */}
      <PICChangeConfirmationDialog
        isOpen={showConfirmDialog}
        onConfirm={handleConfirmAssignment}
        onCancel={handleCancelAssignment}
        newPIC={pendingAssignment || ''}
        checklistDescription={item.deskripsi}
      />
    </div>
  );
};

interface TahunBuku {
  id: number;
  tahun: number;
  nama: string;
  deskripsi: string;
  isActive: boolean;
  createdAt: Date;
}

interface User {
  id: number;
  name: string;
  email: string;
  password: string;
  role: 'superadmin' | 'admin' | 'user';
  adminLevel?: 1 | 2; // Level admin: 1 bisa edit semua admin, 2 hanya edit diri sendiri
  direktorat?: string;
  subdirektorat?: string;
  divisi?: string;
  whatsapp?: string;
  phone?: string; // Telepon admin
  adminEmail?: string; // Email admin untuk user non-admin
  adminPhone?: string; // Telepon admin untuk user non-admin
  tahun: number;
}

interface ChecklistItem extends ChecklistGCG {
  status?: 'pending' | 'in_progress' | 'completed' | 'not_applicable';
  catatan?: string;
  pic?: string;
  tahun: number;
}

interface ChecklistAssignment {
  id: number;
  checklistId: number;
  divisi?: string;
  subdirektorat?: string;
  assignmentType: 'divisi' | 'subdirektorat';
  aspek: string;
  deskripsi: string;
  tahun: number;
  assignedBy: string;
  assignedAt: Date;
  status: 'assigned' | 'in_progress' | 'completed';
  notes?: string;
}

// Default checklist data untuk demo (285 items)
const DEFAULT_CHECKLIST_ITEMS = [
"Pedoman Tata Kelola Perusahaan yang Baik/CoCG",
  "Pedoman Perilaku/CoC",
  "Penetapan Direksi sbg Penanggungjawab GCG dan SK Penunjukan Tim Komite Pemantau GCG (Bila ada)",
  "Board Manual",
  "Panduan pelaksanaan CoC :",
  "Pedoman Pengendalian Gratifikasi",
  "Pedoman WBS",
  "Peraturan Disiplin Pegawai",
  "PKB Terupdate",
  "Dokumentasi Sosialisasi CoCG, CoC dan panduan pelaksanaan CoC kepada Organ perusahaan",
  "Pernyataan Kepatuhan kepada CoC Tahun 2022 dan sebelumnya",
  "Program penguatan penerapan CoC (role model, champion team)",
  "Program pengenalan (orientasi) karyawan baru",
  "Laporan Self Assesment GCG tahun 2023",
  "TL AoI GCG",
  "Annual Report Tahun 2024, Jika belum tersedia maka tahun sebelumnya (Muatan terkait Assesment/self assessment GCG)",
  "Kontrak Manajemen atau KPI terkait GCG",
  "Pedoman LHKPN",
  "Sosialisas/Reminder penyampaian LHKPN",
  "Laporan LHKPN Periodik dengan tahun pelaporan 2024",
  "Sanksi terhadap Wajib Lapor yg tidak menyampaikan LHKPN",
  "Pedoman Pengendalian Gratifikasi",
  "Komunikasi dan Sosialisasi Gratifikasi kepada organ Perusahaan",
  "Pendistribusian ketentuan dan perangkat Pengendalian Gratifikasi",
  "Desiminasi Pengendalian Gratifikasi kepada Stakeholders",
  "Annual Report (Muatan terkait Pengendalian Gratifikasi)",
  "SK Unit Pengendalian Gratifikasi",
  "Rencana Kerja Pengendalian Gratifikasi",
  "Laporan Pelaksanaan Pengendalian Gratifikasi",
  "Peninjauan dan penyempurnaan perangkat pendukung gratifikasi",
  "Kebijakan WBS",
  "Rencana Kerja penerapan WBS",
  "Sosialisasi WBS kepada Organ perusahaan",
  "Sosialisasi WBS kepada Stakeholders",
  "Annual Report (terkait muatan WBS)",
  "Publikasi WBS di media di media lain (website, majalah)",
  "Sarana/Media pendukung WBS",
  "Dokumentasi Penanganan/TL atas WBS yang diterima",
  "Laporan WBS (termasuk evaluasi atas pelaksanaan WBS)",
  "Jumlah Pemenuhan Data Aspek I. Komitmen",
  "Pedoman pengangkatan dan pemberhentian Direksi",
  "SK Pengangkatan dan Pemberhentian Direksi",
  "CV Direksi",
  "Anggaran Dasar",
  "Pedoman pengangkatan dan pemberhentian Dekom",
  "SK Pengangkatan dan Pemberhentian Dekom",
  "Pedoman pengangkatan dan pemberhentian Dekom",
  "SK Pengangkatan dan Pemberhentian Dekom",
  "CV Komisaris",
  "Risalah RUPS RJPP terupdate",
  "Dokumen Pelaksanaan RUPS RKAP Tahun 2025 (Undangan, Daftar Hadir, Paparan, Notula, Risalah, termasuk bagian yg tidak terpisahkan dari Risalah RUPS nya)",
  "Dokumen Pelaksanaan RUPS Risalah RUPS RKAP Tahun 2024 (Undangan, Daftar Hadir, Paparan, Notula, Risalah, termasuk bagian yg tidak terpisahkan dari Risalah RUPS nya)",
  "Surat Persetujuan RUPS atas aksi korporasi Perusahaan",
  "Dokumen Pelaksanaan RUPS Laporan Tahunan 2023 (Undangan, Daftar Hadir, Paparan, Notula, Risalah, termasuk bagian yg tidak terpisahkan dari Risalah RUPS nya)",
  "Surat Persetujuan RUPS atas Remunerasi Direksi dan Dekom",
  "Surat Penetapan auditor eksternal untuk Laporan Keuangan Tahun 2023",
  "Jumlah Pemenuhan Data Aspek II. PS",
  "Board Manual",
  "Program pengenalan untuk Komisaris Baru (jika Pada Tahun 2024 terdapat pergantian)",
  "Kebijakan-kebijakan (SK) yang dikeluarkan Dekom",
  "Program Pengembangan Pengetahuan bagi Komisaris dan Laporan kegiatannya.",
  "Tanggapan Dewan Komisaris atas :",
  "- Laporan Manajemen Trw I, II, III, IV 2024",
  "- RJPP",
  "- RKAP 2025 dan RKAP 2024",
  "- Laporan Tahunan 2024 (Jika belum tersedia maka digunakan tahun sebelumnya)",
  "SK Pembagian Tugas Komisaris",
  "Laporan Pengawasan Dewan Komisaris Trw I, II, III, IV 2024 dan Laporan Pengawasan Dekom Tahun 2023",
  "Program Kerja dan Rencana Anggaran Dekom 2024 dan 2025",
  "Persetujuan Komisaris atas tindakan direksi & Pakta Integritas",
  "Dokumentasi Pengusulan calon Auditor Eksternal kepada RUPS.",
  "Pernyataan Komisaris tidak memiliki benturan kepentingan dan hal-hal yang dapat menimbulkan benturan kepentingan",
  "Tata Tertib Rapat Komisaris",
  "Surat kuasa untuk anggota dekom yang tidak hadir dalam rapat",
  "SK Pengangkatan Sekretaris Komisaris",
  "Uraian Tugas Sekretariat Komisaris",
  "Surat-surat Dewan Komisaris Kepada Pemegang Saham",
  "Surat-surat Dewan Komisaris kepada Direksi",
  "Surat-surat Pemegang Saham kepada Dewan Komisaris",
  "Agenda Surat Masuk dan Keluar Komisaris",
  "Undangan & agenda Rapat Internal Komisaris",
  "Undangan & agenda Rapat Komisaris yang Mengundang Direksi",
  "Risalah Rapat Internal Komisaris",
  "Risalah rapat Gabungan Komisaris",
  "SK Pengangkatan & Pemberhentian anggota Komite Audit dan Komite Komisaris Lainnya",
  "Uraian Tugas Komite Audit dan Komite Komisaris lainnya",
  "CV Anggota Komite Audit dan Komite Komisaris lainnya",
  "Komite Audit Charter dan Charter Komite Komisaris Lainnya",
  "Program Kerja & anggaran Komite Audit dan Komite Komisaris Lainnya",
  "Risalah Rapat Komite Audit dan Komite Komisaris lainnya",
  "Laporan Komite Audit dan Komite Komisaris lainnya kepada Dewan Komisaris (Triwulanan dan Tahunan)",
  "Jumlah Pemenuhan Data Aspek III. Dekom",
  "Program Pengenalan untuk Direksi Baru",
  "Program Pengembangan Pengetahuan bagi Direksi",
  "SK Struktur Organisasi",
  "Kajian mengenai Struktur Organisasi Perusahaan",
  "Kebijakan Persyaratan jabatan/job specification untuk semua jabatan",
  "Pedoman Penyusunan SOP",
  "Daftar SOP\n(Bisnis Utama)",
  "Daftar Reviu SOP",
  "Mekanisme pengambilan keputusan",
  "Pedoman Penyusunan RJPP",
  "Draft RJPP",
  "RJPP terakhir",
  "Pedoman Penyusunan RKAP",
  "RKAP tahun 2024 dan perubahannya, RKAP 2025",
  "Kebijakan SDM/Sistem Pola Karir perusahaan dan  Kebijakan pengembangan SDM/Diklat",
  "Data jumlah pegawai dirinci menurut unit kerja, jabatan, dan level pendidikan (pusat dan cabang)",
  "Database Kompetensi",
  "Daftar Urut Kepangkatan",
  "Laporan Assessment Pejabat satu level (manajemen kunci) di bawah Direksi",
  "Rencana promosi/suksesi (manajemen kunci)",
  "Laporan mengenai Rencana Suksesi Bagi Manajer Senior dari Direksi ke Komisaris",
  "Mekanisme dalam merespon setiap usulan peluang bisnis",
  "Dokumentasi usulan peluang bisnis tahun 2024",
  "Surat-surat Direksi kepada Pemegang Saham",
  "Surat-surat Pemegang Saham kepada Direksi",
  "Surat-surat Direksi kepada Dewan Komisaris",
  "Mekanisme dalam membahas isu-isu terkini tentang perubahan lingkungan bisnis",
  "Mekanisme persetujuan program di luar RKAP",
  "FS atas program/kegiatan yang membutuhkan investasi dan hutang",
  "Pedoman Penilaian Kinerja",
  "Indikator Kinerja sampai tingkat unit kerja",
  "Kontrak Kinerja setiap jabatan dalam Struktur Organisasi",
  "Laporan berkala pencapaian kinerja setiap jabatan dalam Struktur Organisasi",
  "Laporan Manajemen (Triwulan I, II, III dan Tahunan)",
  "Uraian tugas dan tanggungjawab Direksi dan manajemen di bawahnya",
  "Laporan pelaksanaan sistem manajemen kinerja secara tertulis dari Direksi kepada Komisaris \n(Laporan manajemen)",
  "Pengusulan insentif kinerja Direksi",
  "Kebijakan Teknologi Informasi",
  "IT Master Plan (dan Penjabarannya)",
  "SK Pengelolaan TI",
  "Audit atas Pengelolaan TI",
  "Laporan Pelaksanaan Teknologi informasiI Kepada Komisaris",
  "Kebijakan Manajemen Mutu",
  "Ketentuan/kebijakan Standar Pelayanan Minimal (SPM)",
  "Pencapaian SPM",
  "Laporan keluhan pelanggan atas produk",
  "Tindak lanjut atas keluhan pelanggan",
  "Laporan evaluasi sistem pengendalian mutu produk",
  "Kebijakan kompensasi bila mutu tidak terpenuhi",
  "Kebijakan Pengadaan Barang dan Jasa",
  "Laporan Pengadaan Barang dan Jasa",
  "Rencana Pengadaan Barang dan Jasa (termasuk HPS nya)",
  "SOP Pengadaan Barang dan Jasa",
  "Pengumuman pengadaan Barang dan Jasa",
  "Laporan audit atas pelaksanaan barang dan jasa",
  "Kebijakan Reward & Punishment",
  "Kebijakan Pengembangan SDM/Diklat",
  "Praktek talent pool Tahun 2024",
  "Program Pendidikan dan pelatihan",
  "Manual/aplikasi sistem penilaian kinerja",
  "Laporan Pelaksanaan Program Pendidikan dan pelatihan",
  "Laporan Evaluasi pasca pendidikan dan pelatihan",
  "Kebijakan/Program perlindungan keselamatan pekerja (K3)",
  "Rencana program K3",
  "Laporan Pelaksanaan Program K3",
  "Laporan Evaluasi dan tindak lanjut program K3",
  "Kebijakan/SOP untuk job placement",
  "Kebijakan skema remunerasi karyawan dan pemenuhan hak-hak kesejahteraan karyawan (lama dan update)",
  "Program reward untuk prestasi (unit dan individu)",
  "Kebijakan Subsidiary Governance/Tata Kelola Anak Perusahaan",
  "Proses Pengangkatan Direksi/Komisaris anak perusahaan",
  "Kebijakan/pedoman akuntansi, penyusunan LK dan management letter (lama dan update)",
  "Laporan Hasil Audit atas LK, Laporan Kepatuhan, Laporan Pengendalian Intern, Laporan Kinerja Tahun 2023 dan Tahun 2024 serta LK unaudited Tahun 2024 (jika LAI Tahun 2024 belum tersedia)",
  "Cascading atas asersi terhadap LK kepada tingkatan di bawah Direksi.",
  "Kebijakan Manajemen Risiko",
  "Rencana Kerja penerapan Manajemen Risiko (program kerja)",
  "Laporan pelaksanaan program MR ( evaluasi dan pemantauan)",
  "Laporan Pelaksanaan Manajemen Risiko Kepada Komisaris",
  "Kebijakan Sistem Pengendalian Intern",
  "Asersi/pernyataan Direksi mengenai efektifitas pengendalian internal Perusahaan",
  "Evaluasi atas pengendalian Internal Perusahaan",
  "Laporan Pelaksanaan Tindak Lanjut atas Rekomendasi Hasil Audit dari Auditor Eksternal dan Internal yang disampaikan oleh Direksi ke Komisaris",
  "Rencana Pelaksanaan Tindak Lanjut hasil audit",
  "Mekanisme untuk menjaga kepatuhan perusahaan terhadap perjanjian dan komitmen perusahaan dengan pihak ketiga.",
  "SK tentang Fungsi/struktur menjaga kepatuhan.",
  "Laporan Telaahan terhadap peraturan perundang-undangan yang baru",
  "Kajian hukum (legal opinion) atas rencana tindakan dan permasalahan yang terjadi terkait dengan kesesuaian hukum atau ketentuan yang berlaku.",
  "Evaluasi kajian risiko dan legal (risk and legal review) atas rencana inisiatif bisnis, kebijakan dan rencana kerjasama yang akan dilakukan oleh perusahaan.",
  "Laporan penyelesaian kasus litigasi dan non litigasi",
  "Kebijakan mengenai hak dan kewajiban Konsumen",
  "SOP/mekanisme penanganan keluhan pelanggan",
  "Program untuk mengkomunikasi produk kepada pelanggan",
  "Realisasi pengkomunikasian produk kepada pelanggan",
  "Rencana pelaksanaan penanganan keluhan pelanggan",
  "Laporan pelaksanaan keluhan pelanggan dan tindak lanjutnya",
  "Tindak Lanjut laporan survei kepuasan pelanggan",
  "Kebijakan mengenai hak dan kewajiban Pemasok",
  "Laporan Hasil Penilaian/Assessment Pemasok",
  "Tindak lanjut rekomendasi assessment pemasok",
  "Rekapitulasi pembayaran kepada tiap pemasok (memuat pembayaran seharusnya dan realisasi pembayaran)",
  "Kebijakan mengenai hak dan kewajiban Kreditur",
  "Rekapitulasi informasi kreditur",
  "Rekapitulasi pembayaran kepada bank/kreditur",
  "Rekapitulasi penyampaian SPT bulanan dan tahunan",
  "Rekapitulasi pembayaran pajak (pph karyawan badan PPN masa dan rampung dan PBB)",
  "Kebijakan Hak dan Kewajiban Pegawai/Perjanjian Kerja Bersama (PKB)",
  "Laporan Hasil Pengukuran Kepuasan Karyawan",
  "Rencana dan tindak lanjut hasil survei kepuasan karyawan",
  "Kebijakan/Mekanisme baku untuk menindaklanjuti keluhan-keluhan stakeholders.",
  "Mekanisme penanganan keluhan stakeholder (pemasok, karyawan, dll)",
  "Trend Dividen, Aset, KPI, Tk Kesehatan 3 tahun terakhir",
  "Kebijakan Kesehatan dan Keselamatan Kerja (K3)",
  "Kebijakan mengenai tanggung jawab sosial perusahaan (CSR)",
  "Laporan penanganan keluhan stakeholder",
  "Unit penanggung jawab sosial, lingkungan perusahaan dan usaha kecil",
  "Indikator Kinerja Pengelolaan PKBL/CSR",
  "Evaluasi Pencapaian Indikator PKBL/CSR",
  "Program penanganan keadaan darurat",
  "Rencana Kerja CSR, PKBL",
  "Pelaporan CSR, PKBL",
  "Pernyataan Direksi tidak memiliki benturan kepentingan dan hal-hal yang dapat menimbulkan benturan kepentingan",
  "Kebijakan mengenai benturan kepentingan",
  "Pakta Integritas Direksi atas setiap usulan tindakan direksi yang perlu mendapat persetujuan Dekom dan Pemegang Saham",
  "Usulan tindakan direksi yang perlu mendapat persetujuan Dekom dan PS",
  "Daftar Khusus, daftar kepemilikan saham Direksi dan Dewan Komisaris beserta keluarganya di perusahaan lain",
  "Surat Pengantar penyampaian Laporan Manajemen Triwulanan dan Tahunan kepada Pemegang Saham.",
  "Surat Pengantar penyampaian Laporan Manajemen Triwulanan dan Tahunan kepada Dewan Komisaris.",
  "Tata Tertib Rapat Direksi",
  "Rencana Rapat Direksi",
  "Undangan, Agenda & Risalah Risalah Rapat Direksi",
  "SPI Charter",
  "Masukan atas Draft IAC dari Dewan Komisaris (cq Komite Audit)",
  "Struktur Organisasi SPI",
  "SK Pengangkatan Kepala SPI",
  "CV Kepala SPI & seluruh personil SPI",
  "Pedoman Audit SPI",
  "Laporan Pelaksanaan Tugas SPI Kepada Dirut",
  "Laporan Pelatihan SDM SPI",
  "Analisis beban kerja/kebutuhan tenaga SPI",
  "Expedisi laporan audit SPI",
  "Manual Pengawasan SPI",
  "Pedoman Kendali Mutu Audit",
  "Program Penjaminan Kualitas Fungsi Auditor Internal",
  "Program Kerja SPI (PKPT)",
  "Masukan Komite Audit atas Draft Program Kerja Audit Tahunan",
  "Laporan pencapaian Program Kerja Audit Tahunan",
  "Rekomendasi SPI terhadap peningkatan proses tata kelola perusahaan",
  "Rekomendasi SPI terhadap peningkatan pengelolaan risiko",
  "Rekomendasi SPI terhadap pengendalian internal perusahaan",
  "Evaluasi terhadap keselarasan kegiatan operasional terhadap sasaran dan tujuan organisasi dan rekomendasinya.",
  "Masukan yang diberikan SPI atas prosedur dan pengendalian proses-proses bisnis perusahaan.",
  "Masukan yang diberikan SPI tentang upaya pencapaian strategi bisnis perusahaan.",
  "Pedoman Pemantauan Tindak lanjut hasil audit",
  "Laporan Hasil Audit SPI",
  "Laporan Hasil Tindak Lanjut Hasil Audit",
  "Evaluasi atas pelaksanaan tugas SPI",
  "CV Sekretaris Perusahaan",
  "Struktur Organisasi Sekretaris Perusahaan",
  "SK Pengangkatan Sekretaris Perusahaan",
  "Program Kerja Sekretaris Perusahaan",
  "Laporan Kepatuhan thd Peraturan yang berlaku dan Pengendalian Intern",
  "Evaluasi atas pelaksanaan tugas Sekretaris Perusahaan oleh Direksi",
  "Laporan Pelaksanaan Tugas Sekper Kepada Direksi",
  "Laporan/hasil telaah tingkat kepatuhan perusahaan kepada peraturan perundang-undangan yang berlaku.",
  "Dokumentasi Pra RUPS RKAP",
  "Dokumentasi Pra RUPS Laporan Tahunan",
  "Jumlah Pemenuhan Data Aspek IV. Direksi",
  "Kebijakan Pengendalian informasi perusahaan/Protokol Informasi",
  "Pelaporan Pelaksanaan KIP",
  "Kebijakan pengelolaan website perusahaan",
  "Majalah internal, bulletin dan tabloid perusahaan",
  "Rencana kegiatan dengan stakeholders",
  "Laporan Pelaksanaan kegiatan dengan stakeholders",
  "Mekanisme Update website dan portal BUMN",
  "Annual Report",
  "Penghargaan di bidang CSR, bidang publikasi dan keterbukaan Informasi",
  "Jumlah Pemenuhan Data",
  "Penghargaan-penghargaan lainnya yang diperoleh perusahaan selama tahun 2024",
  "Dekom/Direksi/Manajemen Kunci menjadi Pembicara mewakili Perusahaan",
  "Jumlah Pemenuhan Data",
  "T O T A L",
  "Data Tambahan Suplemen:",
  "ASET",
  "Kebijakan/ Prosedur Manajemen Aset",
  "Laporan Profile Asset Perusahaan (mencakup aset yang digunakan dan aset idle/tidak produktif) Tahun 2024",
  "Rencana aksi atas aset idle/tidak produktif",
  "Daftar aset Bantuan Pemerintah yang belum Ditetapkan statusnya (BPYBDS) sampai dengan Tahun 2024",
  "Laporan penggunaan dana Penyertaan Modal Negara (PMN) sampai dengan Tahun 2024",
  "Daftar investasi terhambat/terhenti/mangkrak (sampai dengan Tahun 2024, jika ada)",
  "KINERJA",
  "Laporan Keuangan Hasil Audit Tahun 2022, 2023,2024 (3 tahun terakhir)",
  "KPI direksi perusahaan selama 5 tahun.",
  "Tingkat kematangan penerapan manajemen risiko selama 5 tahun (berdasarkan penilaian mandiri atau pihak eksternal) beserta Area of Improvementnya."
];

const PengaturanBaru = () => {
  const { isSidebarOpen } = useSidebar();
  const { availableYears, addYear, setSelectedYear, selectedYear, removeYear } = useYear();
  const { 
    direktorat, 
    subdirektorat, 
    anakPerusahaan, 
    divisi,
    addDirektorat,
    addSubdirektorat,
    addAnakPerusahaan,
    addDivisi,
    deleteDirektorat,
    deleteSubdirektorat,
    deleteAnakPerusahaan,
    deleteDivisi,
    useDefaultData
  } = useStrukturPerusahaan();
  const { user: currentUser } = useUser();
  const {
    checklist,
    aspects,
    deletingAspectIds,
    addChecklist,
    editChecklist,
    deleteChecklist,
    addAspek,
    editAspek,
    deleteAspek,
    initializeYearData,
    getAspectsByYear,
    ensureAspectsForAllYears,
    useDefaultChecklistData
  } = useChecklist();
  const { toast } = useToast();

  // State untuk users
  const [users, setUsers] = useState<User[]>([]);
  const [deletingUsers, setDeletingUsers] = useState<Set<number>>(new Set());
  
  // State untuk checklist management
  const [checklistItems, setChecklistItems] = useState<ChecklistItem[]>([]);
  const [showAspekDialog, setShowAspekDialog] = useState(false);
  const [newAspek, setNewAspek] = useState('');
  
  // State untuk assignment management
  const [assignments, setAssignments] = useState<ChecklistAssignment[]>([]);
  const [assignmentType, setAssignmentType] = useState<'divisi' | 'subdirektorat'>('divisi');
  
  // State untuk manajemen aspek
  const [showAspekManagementPanel, setShowAspekManagementPanel] = useState(false);
  const [editingAspek, setEditingAspek] = useState<{ id: number; nama: string } | null>(null);
  const [aspekForm, setAspekForm] = useState({ nama: '' });
  const [currentYearAspects, setCurrentYearAspects] = useState<Array<{ id: number; nama: string; tahun: number }>>([]);
  
  // State untuk mengontrol visibility button data default
  const [showDefaultDataButton, setShowDefaultDataButton] = useState(false);
  
  // State untuk tracking changes dan actions
  const [hasUnsavedChanges, setHasUnsavedChanges] = useState(false);
  const [originalChecklistItems, setOriginalChecklistItems] = useState<ChecklistItem[]>([]);
  
  // State untuk tracking individual item changes
  const [itemChanges, setItemChanges] = useState<Set<number>>(new Set());
  
  // State untuk tracking item baru (untuk highlight)
  const [newItems, setNewItems] = useState<Set<number>>(new Set());
  
  // Ref untuk tabel checklist
  const checklistTableRef = useRef<HTMLDivElement>(null);
  
  // Ref untuk item baru yang ditambahkan
  const newItemRef = useRef<HTMLTableRowElement>(null);
  
  // Pagination state untuk performa optimal
  const [currentPage, setCurrentPage] = useState(1);
  const [itemsPerPage, setItemsPerPage] = useState(50);
  
  // Computed values untuk pagination
  const totalPages = Math.ceil(checklistItems.length / itemsPerPage);
  const paginatedItems = useMemo(() => {
    const startIndex = (currentPage - 1) * itemsPerPage;
    const endIndex = startIndex + itemsPerPage;
    return checklistItems.slice(startIndex, endIndex);
  }, [checklistItems, currentPage, itemsPerPage]);
  
  // Reset ke halaman pertama saat itemsPerPage berubah
  useEffect(() => {
    setCurrentPage(1);
  }, [itemsPerPage]);
  
  // Floating actions visibility
  const [showBackToTop, setShowBackToTop] = useState(false);
  
  // State untuk tracking tab yang aktif
  const [activeTab, setActiveTab] = useState('tahun-buku');
  
  // State untuk minimize assignment distribution panel
  const [isAssignmentPanelMinimized, setIsAssignmentPanelMinimized] = useState(false);
  
  // State untuk copy options dialogs
  const [showCopyOptionsDialog, setShowCopyOptionsDialog] = useState(false);
  const [newYearToSetup, setNewYearToSetup] = useState<number | null>(null);
  const [copyOptions, setCopyOptions] = useState({
    strukturOrganisasi: false,
    manajemenAkun: false,
    kelolaDokumen: false
  });
  const [copySourceYear, setCopySourceYear] = useState<number | null>(null);

  // State untuk bulk delete functionality
  const [showBulkDeleteDialog, setShowBulkDeleteDialog] = useState(false);
  const [isBulkDeleting, setIsBulkDeleting] = useState(false);
  
  // State untuk dialog tambah tahun
  const [showTahunDialog, setShowTahunDialog] = useState(false);

  useEffect(() => {
    const onScroll = () => {
      setShowBackToTop(window.scrollY > 300);
    };
    window.addEventListener('scroll', onScroll);
    return () => window.removeEventListener('scroll', onScroll);
  }, []);

  // Effect untuk handle file transfer feedback events
  useEffect(() => {
    const handleTransferSuccess = (event: CustomEvent) => {
      const { checklistId, message } = event.detail;
      toast({
        title: "✅ File Transfer Berhasil",
        description: message || `File berhasil dipindahkan ke PIC baru untuk checklist ID ${checklistId}`,
        duration: 5000,
      });
    };

    const handleTransferError = (event: CustomEvent) => {
      const { checklistId, errors, warning } = event.detail;
      toast({
        title: "⚠️ File Transfer Error",
        description: warning || `Gagal memindahkan file untuk checklist ID ${checklistId}: ${errors?.join(', ')}`,
        variant: "destructive",
        duration: 8000,
      });
    };

    // Add event listeners
    window.addEventListener('fileTransferSuccess', handleTransferSuccess as EventListener);
    window.addEventListener('fileTransferError', handleTransferError as EventListener);

    // Cleanup
    return () => {
      window.removeEventListener('fileTransferSuccess', handleTransferSuccess as EventListener);
      window.removeEventListener('fileTransferError', handleTransferError as EventListener);
    };
  }, [toast]);

  // Effect untuk mengupdate progress struktur organisasi
  useEffect(() => {
    // Progress struktur organisasi tidak bergantung pada tahun tertentu
    // Bisa diakses meskipun belum ada tahun yang dipilih
    if (direktorat && direktorat.length > 0 && 
        subdirektorat && subdirektorat.length > 0 && 
        anakPerusahaan && anakPerusahaan.length > 0 && 
        divisi && divisi.length > 0) {
      setSetupProgress(prev => ({ ...prev, strukturOrganisasi: true }));
    }
  }, [direktorat, subdirektorat, anakPerusahaan, divisi]);

  // Effect untuk load users dari backend API
  useEffect(() => {
    const loadUsersFromAPI = async () => {
      try {
        const response = await fetch('http://localhost:5001/api/users');
        if (response.ok) {
          const apiUsers = await response.json();
          setUsers(apiUsers);
          console.log('PengaturanBaru: Loaded users from API', apiUsers.length);

          // Cek dan buat 2 akun admin default jika diperlukan
          await ensureTwoDefaultAdmins(apiUsers);
        } else {
          console.error('PengaturanBaru: Failed to load users from API');
          // Fallback to localStorage if API fails
          const storedUsers = localStorage.getItem('users');
          if (storedUsers) {
            try {
              const parsedUsers = JSON.parse(storedUsers);
              setUsers(parsedUsers);
            } catch (error) {
              console.error('Error parsing users:', error);
              setUsers([]);
            }
          }
        }
      } catch (error) {
        console.error('PengaturanBaru: Error loading users from API:', error);
        // Fallback to localStorage if API fails
        const storedUsers = localStorage.getItem('users');
        if (storedUsers) {
          try {
            const parsedUsers = JSON.parse(storedUsers);
            setUsers(parsedUsers);
          } catch (error) {
            console.error('Error parsing users:', error);
            setUsers([]);
          }
        }
      }
    };

    loadUsersFromAPI();
  }, []);

  // Fungsi untuk memastikan ada 2 admin default
  const ensureTwoDefaultAdmins = async (currentUsers: User[]) => {
    const admins = currentUsers.filter(user => user.role === 'admin');
    const adminCount = admins.length;

    // Cek apakah admin1 dan admin2 sudah ada
    const admin1Exists = admins.some(user => user.adminLevel === 1);
    const admin2Exists = admins.some(user => user.adminLevel === 2);

    try {
      // Buat admin1 jika belum ada
      if (!admin1Exists) {
        const admin1 = {
          name: 'Admin 1',
          email: 'admin1@gcg.com',
          password: 'admin123',
          role: 'admin' as const,
          adminLevel: 1,
          direktorat: '',
          subdirektorat: '',
          divisi: '',
          whatsapp: '',
          phone: '',
          adminEmail: '',
          adminPhone: '',
          tahun: null
        };

        const response1 = await fetch('http://localhost:5001/api/users', {
          method: 'POST',
          headers: {
            'Content-Type': 'application/json',
          },
          body: JSON.stringify(admin1),
        });

        if (response1.ok) {
          const newUser = await response1.json();
          setUsers(prev => [...prev, newUser]);
          console.log('PengaturanBaru: Created admin1 account', newUser);
        }
      }

      // Buat admin2 jika belum ada
      if (!admin2Exists) {
        const admin2 = {
          name: 'Admin 2',
          email: 'admin2@gcg.com',
          password: 'admin123',
          role: 'admin' as const,
          adminLevel: 2,
          direktorat: '',
          subdirektorat: '',
          divisi: '',
          whatsapp: '',
          phone: '',
          adminEmail: '',
          adminPhone: '',
          tahun: null
        };

        const response2 = await fetch('http://localhost:5001/api/users', {
          method: 'POST',
          headers: {
            'Content-Type': 'application/json',
          },
          body: JSON.stringify(admin2),
        });

        if (response2.ok) {
          const newUser = await response2.json();
          setUsers(prev => [...prev, newUser]);
          console.log('PengaturanBaru: Created admin2 account', newUser);
        }
      }

      // Tampilkan notifikasi jika ada admin yang dibuat
      if (!admin1Exists || !admin2Exists) {
        toast({
          title: "Akun Admin Default Dibuat",
          description: "Akun admin default telah dibuat secara otomatis (admin1@gcg.com, admin2@gcg.com)",
        });
      }
    } catch (error) {
      console.error('Error creating default admin accounts:', error);
    }
  };

  // Effect untuk mengupdate progress manajemen akun
  useEffect(() => {
    // Progress manajemen akun tidak bergantung pada tahun tertentu
    // Bisa diakses meskipun belum ada tahun yang dipilih
    if (users && users.length > 0) {
      setSetupProgress(prev => ({ ...prev, manajemenAkun: true }));
    }
  }, [users]);

  // Effect untuk memastikan aspects tersedia untuk semua tahun
  useEffect(() => {
    console.log('PengaturanBaru: Ensuring aspects are available for all years');
    ensureAspectsForAllYears();
  }, [ensureAspectsForAllYears]);

  // Removed redundant useEffect - data sync is handled by the effect at line 960 which depends on [checklist, selectedYear]
  
  // Effect untuk auto-save checklist items saat ada perubahan
  // Gunakan useCallback untuk mencegah re-render berlebihan
  const debouncedSave = useCallback(
    debounce((items: ChecklistItem[]) => {
      if (items.length > 0 && selectedYear) {
        // Auto-save ke localStorage setiap kali ada perubahan
        // REMOVED localStorage.setItem - data goes to Supabase via ChecklistContext
        
        // Trigger update di ChecklistContext untuk konsistensi data
        // Pastikan data dalam format yang benar untuk ChecklistContext
        const contextData = items.map(item => ({
          id: item.id,
          aspek: item.aspek,
          deskripsi: item.deskripsi,
          pic: item.pic,
          tahun: item.tahun
        }));
        
        window.dispatchEvent(new CustomEvent('checklistUpdated', {
          detail: { type: 'checklistUpdated', data: contextData }
        }));
        
        console.log('PengaturanBaru: Auto-saved checklist items', {
          count: items.length,
          year: selectedYear,
          contextData: contextData
        });
      }
    }, 500), // Delay 500ms untuk mencegah save berlebihan
    [selectedYear]
  );

  // Effect untuk auto-save dengan debouncing - DISABLED TO PREVENT INFINITE LOOP
  // useEffect(() => {
  //   debouncedSave(checklistItems);
  // }, [checklistItems, debouncedSave]);
  
  // Effect untuk load assignments dari database (not localStorage)
  useEffect(() => {
    const fetchAssignmentsFromDatabase = async () => {
      try {
        const response = await fetch('http://localhost:5001/api/config/assignments');
        if (response.ok) {
          const data = await response.json();
          const allAssignments = data.assignments || [];
          
          // Filter assignments berdasarkan tahun yang dipilih
          if (selectedYear) {
            const yearAssignments = allAssignments.filter((a: any) => a.tahun === selectedYear);
            setAssignments(yearAssignments);
          } else {
            setAssignments(allAssignments);
          }
        } else {
          console.error('Failed to fetch assignments from database');
          setAssignments([]);
        }
      } catch (error) {
        console.error('Error fetching assignments from database:', error);
        setAssignments([]);
      }
    };

    fetchAssignmentsFromDatabase();
  }, [selectedYear]);

  // Effect to load aspects for selected year
  useEffect(() => {
    const loadAspects = async () => {
      if (selectedYear) {
        try {
          const aspectsData = await getAspectsByYear(selectedYear);
          setCurrentYearAspects(aspectsData);
        } catch (error) {
          console.error('Error loading aspects for PengaturanBaru:', error);
          setCurrentYearAspects([]);
        }
      }
    };
    loadAspects();
  }, [selectedYear, getAspectsByYear]);

  // Function to load assignments and merge with checklist data
  const loadAssignmentsAndMergeData = async (checklistData: any[]) => {
    try {
      const assignmentsResponse = await fetch('http://localhost:5001/api/config/assignments');
      if (assignmentsResponse.ok) {
        const assignmentsData = await assignmentsResponse.json();
        const assignments = assignmentsData.assignments || [];

        // Merge assignments with checklist data
        const mergedData = checklistData.map(item => {
          const assignment = assignments.find((a: any) =>
            a.checklistId === item.id && a.year === item.tahun
          );
          
          // If there's an assignment in database, use it
          // If no assignment, keep the current pic value (could be empty string for reset)
          return {
            ...item,
            pic: assignment ? assignment.assignedTo : (item.pic !== undefined ? item.pic : '')
          };
        });

        console.log('PengaturanBaru: Merged checklist with assignments:', {
          originalItems: checklistData.length,
          assignmentsFound: assignments.length,
          mergedItems: mergedData.length
        });

        return mergedData;
      }
    } catch (error) {
      console.error('PengaturanBaru: Error loading assignments:', error);
    }
    return checklistData; // Return original data if assignments loading fails
  };

  // Effect untuk sync checklist data dari ChecklistContext ke checklistItems
  useEffect(() => {
    console.log('PengaturanBaru: Syncing checklist data from context', {
      checklistLength: checklist?.length || 0,
      checklistItemsLength: checklistItems?.length || 0,
      selectedYear: selectedYear
    });

    if (checklist && checklist.length > 0 && selectedYear) {
      console.log('PengaturanBaru: Filtering checklist for year', {
        selectedYear,
        totalItems: checklist.length,
        allItems: checklist.map(item => ({ id: item.id, tahun: item.tahun, deskripsi: item.deskripsi?.substring(0, 50) + '...' }))
      });

      // Filter by selectedYear first
      const filteredItems = checklist.filter(item => {
        const matches = item.tahun === selectedYear;
        if (!matches) {
          console.log('PengaturanBaru: Item filtered out by year:', {
            item: { id: item.id, tahun: item.tahun, deskripsi: item.deskripsi?.substring(0, 30) + '...' },
            selectedYear,
            matches
          });
        }
        return matches;
      });

      // Load assignments and merge with checklist data
      loadAssignmentsAndMergeData(filteredItems).then(mergedItems => {
        // Map merged data to ChecklistItem format
        const mappedItems = mergedItems.map((item) => {
        const mappedItem = {
          id: item.id,
          aspek: item.aspek || '',
          deskripsi: item.deskripsi || '',
          pic: item.pic !== undefined ? item.pic : '', // ✅ Include PIC field from context (preserve empty string for reset)
          status: 'pending' as const,
          catatan: '',
          tahun: item.tahun || selectedYear,
          rowNumber: item.rowNumber || 1
        };

        // Debug each item's PIC assignment
        console.log(`PengaturanBaru: Mapping item ${item.id}:`, {
          originalPic: item.pic,
          mappedPic: mappedItem.pic,
          deskripsi: item.deskripsi
        });

        return mappedItem;
        });

        setChecklistItems(mappedItems);
        setOriginalChecklistItems(mappedItems); // Also update original items for change tracking
        console.log('PengaturanBaru: Updated checklistItems from context with assignments', {
          totalItems: checklist.length,
          filteredForYear: filteredItems.length,
          mappedItems: mappedItems.length,
          finalItems: mappedItems.map(item => ({ id: item.id, tahun: item.tahun, pic: item.pic, deskripsi: item.deskripsi?.substring(0, 30) + '...' }))
        });
      });
    } else {
      console.log('PengaturanBaru: No checklist data available from context or no year selected');
    }
  }, [checklist, selectedYear]);

  // Effect untuk mengupdate progress kelola dokumen
  useEffect(() => {
    // Progress kelola dokumen tidak bergantung pada tahun tertentu
    // Bisa diakses meskipun belum ada tahun yang dipilih
    if (checklistItems && checklistItems.length > 0) {
      setSetupProgress(prev => ({ ...prev, kelolaDokumen: true }));
    }
  }, [checklistItems]);

  // Effect untuk tracking changes pada checklist items
  useEffect(() => {
    if (checklistItems && originalChecklistItems.length > 0) {
      const hasChanges = JSON.stringify(checklistItems) !== JSON.stringify(originalChecklistItems);
      setHasUnsavedChanges(hasChanges);
    }
  }, [checklistItems, originalChecklistItems]);

  // Effect untuk set original data saat checklist items berubah
  useEffect(() => {
    if (checklistItems && checklistItems.length > 0 && originalChecklistItems.length === 0) {
      setOriginalChecklistItems([...checklistItems]);
    }
  }, [checklistItems, originalChecklistItems]);

  // Effect untuk refresh assignments saat tahun berubah
  useEffect(() => {
    if (selectedYear) {
      const storedAssignments = localStorage.getItem('checklistAssignments');
      if (storedAssignments) {
        try {
          const parsedAssignments = JSON.parse(storedAssignments);
          const yearAssignments = parsedAssignments.filter((a: any) => a.tahun === selectedYear);
          setAssignments(yearAssignments);
        } catch (error) {
          console.error('Error parsing assignments for year change:', error);
          setAssignments([]);
        }
      } else {
        setAssignments([]);
      }
    }
  }, [selectedYear]);
  
  // Effect untuk mendengarkan event fresh year creation
  useEffect(() => {
    const handleYearCreatedFresh = (event: CustomEvent) => {
      const { year } = event.detail;
      console.log('PengaturanBaru: Handling fresh year creation for year', year);
      
      // Force reload checklist data untuk tahun baru yang fresh
      if (selectedYear === year) {
        setChecklistItems([]);
        setOriginalChecklistItems([]);
        setItemChanges(new Set());
        setHasUnsavedChanges(false);
        
        // Clear assignments untuk tahun baru
        setAssignments([]);
        
        console.log('PengaturanBaru: Cleared all checklist data for fresh year', year);
      }
    };

    const handleYearRemoved = (event: CustomEvent) => {
      const { year } = event.detail;
      console.log('PengaturanBaru: Handling year removal for year', year);
      
      // Clear data jika tahun yang dihapus adalah tahun aktif
      if (selectedYear === year) {
        setChecklistItems([]);
        setOriginalChecklistItems([]);
        setItemChanges(new Set());
        setHasUnsavedChanges(false);
        
        // Clear assignments untuk tahun yang dihapus
        setAssignments([]);
        
        console.log('PengaturanBaru: Cleared all checklist data for removed year', year);
      }
    };

    window.addEventListener('yearCreatedFresh', handleYearCreatedFresh as EventListener);
    window.addEventListener('yearRemoved', handleYearRemoved as EventListener);
    
    return () => {
      window.removeEventListener('yearCreatedFresh', handleYearCreatedFresh as EventListener);
      window.removeEventListener('yearRemoved', handleYearRemoved as EventListener);
    };
  }, [selectedYear]);
  
  // State untuk form tahun buku
  const [tahunForm, setTahunForm] = useState({
    tahun: new Date().getFullYear(),
    nama: '',
    deskripsi: ''
  });

  // State untuk form struktur organisasi
  const [strukturForm, setStrukturForm] = useState({
    direktorat: { nama: '', deskripsi: '' },
    subdirektorat: { nama: '', direktoratId: '', deskripsi: '' },
    anakPerusahaan: { nama: '', deskripsi: '' },
    divisi: { nama: '', subdirektoratId: '', deskripsi: '' }
  });

  // State untuk form user
  const [userForm, setUserForm] = useState({
    name: '',
    email: '',
    password: '',
    role: 'admin' as 'superadmin' | 'admin' | 'user',
    adminLevel: undefined as 1 | 2 | undefined,
    direktorat: '',
    subdirektorat: '',
    divisi: '',
    whatsapp: '',
    phone: '', // Telepon admin
    adminEmail: '', // Email admin untuk user
    adminPhone: '' // Telepon admin untuk user
  });



  // State untuk dialog
  const [showDirektoratDialog, setShowDirektoratDialog] = useState(false);
  const [showSubdirektoratDialog, setShowSubdirektoratDialog] = useState(false);
  const [showAnakPerusahaanDialog, setShowAnakPerusahaanDialog] = useState(false);
  const [showDivisiDialog, setShowDivisiDialog] = useState(false);
  const [showUserDialog, setShowUserDialog] = useState(false);
      const [editingUser, setEditingUser] = useState<User | null>(null);
    const [showPassword, setShowPassword] = useState(false);

    // State untuk editing struktur organisasi
    const [editingDirektorat, setEditingDirektorat] = useState<{ id: number; nama: string; deskripsi: string } | null>(null);
    const [editingSubdirektorat, setEditingSubdirektorat] = useState<{ id: number; nama: string; deskripsi: string; direktoratId: number } | null>(null);
    const [editingAnakPerusahaan, setEditingAnakPerusahaan] = useState<{ id: number; nama: string; deskripsi: string } | null>(null);
    const [editingDivisi, setEditingDivisi] = useState<{ id: number; nama: string; deskripsi: string; subdirektoratId: number } | null>(null);
    
    // State untuk tracking progress
  const [setupProgress, setSetupProgress] = useState({
    tahunBuku: false,
    strukturOrganisasi: false,
    manajemenAkun: false,
    kelolaDokumen: false
  });

  // Consolidate progress recomputation based on data presence per selected year
  useEffect(() => {
    // Progress untuk tahun buku selalu berdasarkan availableYears
    const hasYear = availableYears && availableYears.length > 0;
    
    // Progress untuk struktur organisasi - bisa diakses meskipun belum ada tahun
    const hasStruktur = Boolean(
      direktorat && direktorat.length > 0 && 
      subdirektorat && subdirektorat.length > 0 && 
      anakPerusahaan && anakPerusahaan.length > 0 && 
      divisi && divisi.length > 0
    );
    
    // Progress untuk manajemen akun - EXCLUDE superadmin dan hanya hitung admin (users are global, not year-specific)
    const hasUsers = Boolean(users && users.filter(u => u.role === 'admin').length > 0);
    
    // Progress untuk kelola dokumen - bisa diakses meskipun belum ada tahun
    const hasChecklist = Boolean(checklistItems && checklistItems.length > 0);

    setSetupProgress({
      tahunBuku: hasYear,
      strukturOrganisasi: hasStruktur,
      manajemenAkun: hasUsers,
      kelolaDokumen: hasChecklist,
    });
  }, [availableYears, direktorat, subdirektorat, anakPerusahaan, divisi, users, checklistItems, selectedYear]);

  // Handler untuk submit tahun buku
  const handleTahunSubmit = async (e: React.FormEvent) => {
    e.preventDefault();
    
    if (!tahunForm.tahun) {
      toast({
        title: "Error",
        description: "Tahun buku wajib diisi!",
        variant: "destructive"
      });
      return;
    }

    // Check if tahun already exists
    if (availableYears.includes(tahunForm.tahun)) {
      toast({
        title: "Error",
        description: `Tahun ${tahunForm.tahun} sudah ada!`,
        variant: "destructive"
      });
      return;
    }

    try {
      // Add new year (now calls Supabase API)
      await addYear(tahunForm.tahun);
      
      // Set as active year
      setSelectedYear(tahunForm.tahun);
      
      // Find previous year for copy options
      const previousYear = availableYears
        .filter(year => year < tahunForm.tahun)
        .sort((a, b) => b - a)[0];
      
      if (previousYear) {
        // Show copy options dialog
        setCopySourceYear(previousYear);
        setNewYearToSetup(tahunForm.tahun);
        setCopyOptions({
          strukturOrganisasi: false,
          manajemenAkun: false,
          kelolaDokumen: false
        });
        setShowCopyOptionsDialog(true);
      } else {
        // No previous year, just update progress
        setSetupProgress(prev => ({ ...prev, tahunBuku: true }));
        toast({
          title: "Berhasil!",
          description: `Tahun buku ${tahunForm.tahun} berhasil ditambahkan`,
        });
      }

      // Reset form
      setTahunForm({
        tahun: new Date().getFullYear(),
        nama: '',
        deskripsi: ''
      });
      
      // Close dialog
      setShowTahunDialog(false);

    } catch (error) {
      toast({
        title: "Error",
        description: "Gagal menambahkan tahun buku",
        variant: "destructive"
      });
    }
  };

  // Function untuk copy data dari tahun sebelumnya
  const copyDataFromPreviousYear = async (newYear: number, options: typeof copyOptions) => {
    try {
      if (!copySourceYear) return;

      // Copy data berdasarkan opsi yang dipilih
      if (options.strukturOrganisasi) {
        await copyStrukturOrganisasi(copySourceYear, newYear);
      }
      
      if (options.manajemenAkun) {
        await copyManajemenAkun(copySourceYear, newYear);
      }
      
      if (options.kelolaDokumen) {
        await copyKelolaDokumen(copySourceYear, newYear);
      }

      // Update progress berdasarkan data yang di-copy
      const newProgress = { ...setupProgress };
      if (options.strukturOrganisasi) newProgress.strukturOrganisasi = true;
      if (options.manajemenAkun) newProgress.manajemenAkun = true;
      if (options.kelolaDokumen) newProgress.kelolaDokumen = true;
      
      setSetupProgress(newProgress);

      toast({
        title: "Berhasil!",
        description: `Data yang dipilih berhasil di-copy dari tahun ${copySourceYear} ke tahun ${newYear}`,
      });
    } catch (error) {
      console.error('Error copying data:', error);
      toast({
        title: "Error",
        description: "Gagal copy data dari tahun sebelumnya",
        variant: "destructive"
      });
    }
  };

  // Handler untuk memproses copy options
  const handleCopyOptionsSubmit = async () => {
    if (!newYearToSetup) return;
    
    try {
      // Jika ada opsi yang dipilih, copy data
      if (Object.values(copyOptions).some(Boolean)) {
        await copyDataFromPreviousYear(newYearToSetup, copyOptions);
      } else {
        // Jika tidak ada yang dipilih, pastikan data benar-benar fresh
        await ensureFreshYearData(newYearToSetup);
        
        // Reset progress untuk tahun baru (fresh start)
        setSetupProgress({
          tahunBuku: true,
          strukturOrganisasi: false,
          manajemenAkun: false,
          kelolaDokumen: false
        });
        
        toast({
          title: "Berhasil!",
          description: `Tahun buku ${newYearToSetup} berhasil ditambahkan dengan data fresh`,
        });
      }
      
      // Close dialog
      setShowCopyOptionsDialog(false);
      setNewYearToSetup(null);
      setCopySourceYear(null);
      setCopyOptions({
        strukturOrganisasi: false,
        manajemenAkun: false,
        kelolaDokumen: false
      });
      
    } catch (error) {
      console.error('Error processing copy options:', error);
    }
  };

  // Copy Struktur Organisasi
  const copyStrukturOrganisasi = async (fromYear: number, toYear: number) => {
    try {
      // Copy Direktorat
      const direktoratFromYear = direktorat?.filter(d => d.tahun === fromYear) || [];
      for (const d of direktoratFromYear) {
        await addDirektorat({
          nama: d.nama,
          deskripsi: d.deskripsi,
          tahun: toYear
        });
      }

      // Copy Subdirektorat
      const subdirektoratFromYear = subdirektorat?.filter(s => s.tahun === fromYear) || [];
      for (const s of subdirektoratFromYear) {
        await addSubdirektorat({
          nama: s.nama,
          direktoratId: s.direktoratId,
          deskripsi: s.deskripsi,
          tahun: toYear
        });
      }

      // Copy Anak Perusahaan
      const anakPerusahaanFromYear = anakPerusahaan?.filter(a => a.tahun === fromYear) || [];
      anakPerusahaanFromYear.forEach(a => {
        addAnakPerusahaan({
          nama: a.nama,
          deskripsi: a.deskripsi,
          tahun: toYear
        });
      });

      // Copy Divisi
      const divisiFromYear = divisi?.filter(d => d.tahun === fromYear) || [];
      divisiFromYear.forEach(d => {
        addDivisi({
          nama: d.nama,
          subdirektoratId: d.subdirektoratId,
          deskripsi: d.deskripsi,
          tahun: toYear
        });
      });

      console.log(`Struktur organisasi berhasil di-copy dari tahun ${fromYear} ke ${toYear}`);
    } catch (error) {
      console.error('Error copying struktur organisasi:', error);
      throw error;
    }
  };

  // Copy Manajemen Akun
  const copyManajemenAkun = async (fromYear: number, toYear: number) => {
    try {
      const usersFromYear = users?.filter(u => u.tahun === fromYear) || [];
      
      // Pastikan selalu ada super admin untuk tahun baru
      const hasSuperAdmin = usersFromYear.some(u => u.role === 'superadmin');
      
      usersFromYear.forEach((user: User) => {
        const newUser: User = {
          ...user,
          id: generateChecklistId(toYear, Math.floor(Math.random() * 10000) + 1), // Generate proper year+row ID
          tahun: toYear
        };
        
        // Update users state
        setUsers(prev => [...prev, newUser]);
      });

      // Jika tidak ada super admin, tambahkan
      if (!hasSuperAdmin) {
        const superAdminUser = {
          id: generateChecklistId(toYear, 9999), // Super admin gets high row number
          tahun: toYear,
          email: 'arsippostgcg@gmail.com',
          password: 'postarsipGCG.',
          role: 'superadmin' as 'superadmin' | 'admin' | 'user',
          name: 'Super Administrator',
          direktorat: 'Direksi',
          subdirektorat: 'Direksi Utama',
          divisi: 'Direksi'
        };
        setUsers(prev => [...prev, superAdminUser]);
      }

      // Persist ke localStorage
      const allUsers: User[] = [...(users || []), ...usersFromYear.map((u: User, index: number) => ({ ...u, id: generateChecklistId(toYear, 10000 + index), tahun: toYear }))];
      if (!hasSuperAdmin) {
        allUsers.push({
          id: generateChecklistId(toYear, 9998), // Super admin gets high row number
          tahun: toYear,
          email: 'arsippostgcg@gmail.com',
          password: 'postarsipGCG.',
          role: 'superadmin' as 'superadmin' | 'admin' | 'user',
          name: 'Super Administrator',
          direktorat: 'Direksi',
          subdirektorat: 'Direksi Utama',
          divisi: 'Direksi'
        });
      }
      localStorage.setItem('users', JSON.stringify(users));

      console.log(`Manajemen akun berhasil di-copy dari tahun ${fromYear} ke ${toYear}`);
    } catch (error) {
      console.error('Error copying manajemen akun:', error);
      throw error;
    }
  };

  // Copy Kelola Dokumen
  const copyKelolaDokumen = async (fromYear: number, toYear: number) => {
    try {
      // Get checklist items from previous year
      const checklistFromYear = checklist?.filter(c => c.tahun === fromYear) || [];
      
      // Copy checklist items dengan tahun baru
      const newChecklistItems = checklistFromYear.map((item, index) => ({
        ...item,
        id: generateChecklistId(toYear, (index + 1)), // Generate proper year+row ID
        tahun: toYear,
        rowNumber: index + 1
      }));

      // Update checklist items state
      setChecklistItems(prev => [...prev, ...newChecklistItems]);
      
      // Persist ke localStorage dengan key yang sama dengan ChecklistContext
      const allChecklistItems = [...(checklistItems || []), ...newChecklistItems];
      // REMOVED localStorage.setItem - data goes to Supabase via ChecklistContext
      
      // Trigger update di ChecklistContext
      window.dispatchEvent(new CustomEvent('checklistUpdated', {
        detail: { type: 'checklistUpdated', data: allChecklistItems }
      }));

      // Copy aspects from previous year
      const aspectsFromYear = getAspectsByYear(fromYear);
      aspectsFromYear.forEach(aspek => {
        addAspek(aspek.nama, toYear);
      });

      // Copy assignments jika ada
      const assignmentsFromYear = assignments?.filter(a => a.tahun === fromYear) || [];
      const newAssignments = assignmentsFromYear.map((assignment, index) => ({
        ...assignment,
        id: generateChecklistId(toYear, 20000 + index), // Generate proper year+row ID for assignments
        tahun: toYear,
        assignedAt: new Date()
      }));

      setAssignments(prev => [...prev, ...newAssignments]);
      // REMOVED localStorage.setItem - assignments should be stored in Supabase

      console.log(`Kelola dokumen berhasil di-copy dari tahun ${fromYear} ke ${toYear}`);
    } catch (error) {
      console.error('Error copying kelola dokumen:', error);
      throw error;
    }
  };



  // Function untuk memastikan tahun baru benar-benar fresh (tanpa data dari tahun sebelumnya)
  const ensureFreshYearData = async (year: number) => {
    try {
      console.log(`PengaturanBaru: Ensuring fresh data for year ${year}`);
      
      // Pastikan tidak ada data yang tersisa dari tahun sebelumnya
      // Ini akan memastikan bahwa ketika user tidak memilih copy, data benar-benar kosong
      
      // Reset semua data untuk tahun baru
      setChecklistItems(prev => prev.filter(item => item.tahun !== year));
      setAssignments(prev => prev.filter(assignment => assignment.tahun !== year));
      
      // Reset localStorage untuk tahun baru (hapus data yang mungkin tersisa)
      const checklistData = localStorage.getItem('checklistGCG');
      if (checklistData) {
        const parsed = JSON.parse(checklistData);
        const filtered = parsed.filter((item: any) => item.tahun !== year);
        // REMOVED localStorage.setItem - data goes to Supabase via ChecklistContext
      }
      
      const assignmentsData = localStorage.getItem('checklistAssignments');
      if (assignmentsData) {
        const parsed = JSON.parse(assignmentsData);
        const filtered = parsed.filter((item: any) => item.tahun !== year);
        // REMOVED localStorage.setItem - assignments should be stored in Supabase
      }
      
      // Dispatch event untuk memberitahu context lain bahwa tahun baru dibuat tanpa copy
      window.dispatchEvent(new CustomEvent('yearCreatedFresh', { 
        detail: { year, type: 'yearCreatedFresh' } 
      }));
      
      console.log(`PengaturanBaru: Fresh year ${year} data ensured`);
    } catch (error) {
      console.error(`PengaturanBaru: Error ensuring fresh data for year ${year}:`, error);
    }
  };

  // Handler untuk struktur organisasi
  const handleDirektoratSubmit = async (e: React.FormEvent) => {
    e.preventDefault();
    
    if (!strukturForm.direktorat.nama) {
      toast({
        title: "Error",
        description: "Nama direktorat wajib diisi!",
        variant: "destructive"
      });
      return;
    }

    try {
      await addDirektorat({
        nama: strukturForm.direktorat.nama,
        deskripsi: strukturForm.direktorat.deskripsi,
        tahun: selectedYear || new Date().getFullYear()
      });
      
      setStrukturForm(prev => ({ ...prev, direktorat: { nama: '', deskripsi: '' } }));
      setShowDirektoratDialog(false);
      
      toast({
        title: "Berhasil!",
        description: "Direktorat berhasil ditambahkan",
      });

    } catch (error) {
      toast({
        title: "Error",
        description: "Gagal menambahkan direktorat",
        variant: "destructive"
      });
    }
  };

  const handleSubdirektoratSubmit = async (e: React.FormEvent) => {
    e.preventDefault();
    
    if (!strukturForm.subdirektorat.nama || !strukturForm.subdirektorat.direktoratId) {
      toast({
        title: "Error",
        description: "Nama dan direktorat wajib diisi!",
        variant: "destructive"
      });
      return;
    }

    try {
      await addSubdirektorat({
        nama: strukturForm.subdirektorat.nama,
        direktoratId: parseInt(strukturForm.subdirektorat.direktoratId),
        deskripsi: strukturForm.subdirektorat.deskripsi,
        tahun: selectedYear || new Date().getFullYear()
      });
      
      setStrukturForm(prev => ({ ...prev, subdirektorat: { nama: '', direktoratId: '', deskripsi: '' } }));
      setShowSubdirektoratDialog(false);
      
      toast({
        title: "Berhasil!",
        description: "Subdirektorat berhasil ditambahkan",
      });

    } catch (error) {
      toast({
        title: "Error",
        description: "Gagal menambahkan subdirektorat",
        variant: "destructive"
      });
    }
  };

  const handleAnakPerusahaanSubmit = (e: React.FormEvent) => {
    e.preventDefault();
    
    if (!strukturForm.anakPerusahaan.nama) {
      toast({
        title: "Error",
        description: "Nama wajib diisi!",
        variant: "destructive"
      });
      return;
    }

    try {
      addAnakPerusahaan({
        nama: strukturForm.anakPerusahaan.nama,
        deskripsi: strukturForm.anakPerusahaan.deskripsi,
        tahun: selectedYear || new Date().getFullYear()
      });
      
      setStrukturForm(prev => ({ ...prev, anakPerusahaan: { nama: '', deskripsi: '' } }));
      setShowAnakPerusahaanDialog(false);
      
      toast({
        title: "Berhasil!",
        description: "Anak Perusahaan berhasil ditambahkan",
      });

    } catch (error) {
      toast({
        title: "Error",
        description: "Gagal menambahkan anak perusahaan",
        variant: "destructive"
      });
    }
  };

  const handleDivisiSubmit = (e: React.FormEvent) => {
    e.preventDefault();
    
    if (!strukturForm.divisi.nama || !strukturForm.divisi.subdirektoratId) {
      toast({
        title: "Error",
        description: "Nama dan subdirektorat wajib diisi!",
        variant: "destructive"
      });
      return;
    }

    try {
      addDivisi({
        nama: strukturForm.divisi.nama,
        subdirektoratId: parseInt(strukturForm.divisi.subdirektoratId),
        deskripsi: strukturForm.divisi.deskripsi,
        tahun: selectedYear || new Date().getFullYear()
      });
      
      setStrukturForm(prev => ({ ...prev, divisi: { nama: '', subdirektoratId: '', deskripsi: '' } }));
      setShowDivisiDialog(false);
      
      toast({
        title: "Berhasil!",
        description: "Divisi berhasil ditambahkan",
      });

    } catch (error) {
      toast({
        title: "Error",
        description: "Gagal menambahkan divisi",
        variant: "destructive"
      });
    }
  };



  // Fungsi-fungsi untuk editing struktur organisasi
  const openEditDirektorat = (id: number, nama: string, deskripsi: string) => {
    setEditingDirektorat({ id, nama, deskripsi });
    setStrukturForm(prev => ({
      ...prev,
      direktorat: { nama, deskripsi }
    }));
    setShowDirektoratDialog(true);
  };

  const openEditSubdirektorat = (id: number, nama: string, deskripsi: string, direktoratId: number) => {
    setEditingSubdirektorat({ id, nama, deskripsi, direktoratId });
    setStrukturForm(prev => ({
      ...prev,
      subdirektorat: { nama, direktoratId: direktoratId.toString(), deskripsi }
    }));
    setShowSubdirektoratDialog(true);
  };

  const openEditAnakPerusahaan = (id: number, nama: string, deskripsi: string) => {
    setEditingAnakPerusahaan({ id, nama, deskripsi });
    setStrukturForm(prev => ({
      ...prev,
      anakPerusahaan: { nama, deskripsi }
    }));
    setShowAnakPerusahaanDialog(true);
  };

  const openEditDivisi = (id: number, nama: string, deskripsi: string, subdirektoratId: number) => {
    setEditingDivisi({ id, nama, deskripsi, subdirektoratId });
    setStrukturForm(prev => ({
      ...prev,
      divisi: { nama, subdirektoratId: subdirektoratId.toString(), deskripsi }
    }));
    setShowDivisiDialog(true);
  };

  // Handler untuk user management
  const handleUserSubmit = async (e: React.FormEvent) => {
    e.preventDefault();
    
    if (!userForm.name || !userForm.email || !userForm.password || !userForm.role) {
      toast({
        title: "Error",
        description: "Nama, email, password, dan role wajib diisi!",
        variant: "destructive"
      });
      return;
    }

    // Validasi pembatasan maksimum 2 superadmin
    if (userForm.role === 'superadmin') {
      const currentSuperAdminCount = users.filter(user => user.role === 'superadmin').length;
      const isEditingSuperAdmin = editingUser && editingUser.role === 'superadmin';

      // Jika sedang edit superadmin yang sudah ada, tidak perlu cek limit
      if (!isEditingSuperAdmin && currentSuperAdminCount >= 2) {
        toast({
          title: "Error",
          description: "Maksimum hanya 2 akun superadmin yang diperbolehkan!",
          variant: "destructive"
        });
        return;
      }
    }

    // Validasi pembatasan admin: harus tetap 2 admin
    if (userForm.role === 'admin') {
      const currentAdminCount = users.filter(user => user.role === 'admin').length;
      const isEditingAdmin = editingUser && editingUser.role === 'admin';

      // Jika membuat admin baru dan sudah ada 2 admin
      if (!isEditingAdmin && currentAdminCount >= 2) {
        toast({
          title: "Error",
          description: "Hanya diperbolehkan 2 akun admin. Tidak dapat menambah admin baru!",
          variant: "destructive"
        });
        return;
      }

      // Jika edit admin existing dan mengubah role ke non-admin
      if (isEditingAdmin && userForm.role !== 'admin') {
        toast({
          title: "Error",
          description: "Tidak dapat mengubah role admin. Sistem harus memiliki tepat 2 akun admin!",
          variant: "destructive"
        });
        return;
      }
    }

    // Jika mengubah user lain menjadi admin tapi sudah ada 2 admin
    if (editingUser && editingUser.role !== 'admin' && userForm.role === 'admin') {
      const currentAdminCount = users.filter(user => user.role === 'admin').length;
      if (currentAdminCount >= 2) {
        toast({
          title: "Error",
          description: "Hanya diperbolehkan 2 akun admin. Tidak dapat menambah admin baru!",
          variant: "destructive"
        });
        return;
      }
    }

    try {
      const userData = {
        name: userForm.name,
        email: userForm.email,
        password: userForm.password,
        role: userForm.role,
        adminLevel: userForm.adminLevel,
        direktorat: userForm.direktorat || '',
        subdirektorat: userForm.subdirektorat || '',
        divisi: userForm.divisi || '',
        whatsapp: userForm.whatsapp || '',
        phone: userForm.phone || '',
        adminEmail: userForm.adminEmail || '',
        adminPhone: userForm.adminPhone || '',
        tahun: null
      };

      if (editingUser) {
        // Update existing user via API
        const response = await fetch(`http://localhost:5001/api/users/${editingUser.id}`, {
          method: 'PUT',
          headers: {
            'Content-Type': 'application/json',
          },
          body: JSON.stringify(userData),
        });

        if (!response.ok) {
          throw new Error(`HTTP error! status: ${response.status}`);
        }

        const updatedUser = await response.json();
        
        // Update local state
        setUsers(prev => prev.map(u => u.id === editingUser.id ? updatedUser : u));
        
        // Update localStorage for consistency
        const updatedUsers = users.map(u => u.id === editingUser.id ? updatedUser : u);
        localStorage.setItem('users', JSON.stringify(updatedUsers));
        
        toast({
          title: "Berhasil!",
          description: "User berhasil diupdate dan disync ke Supabase",
        });

        console.log('PengaturanBaru: Successfully updated user via API', updatedUser);
      } else {
        // Create new user via API
        const response = await fetch('http://localhost:5001/api/users', {
          method: 'POST',
          headers: {
            'Content-Type': 'application/json',
          },
          body: JSON.stringify(userData),
        });

        if (!response.ok) {
          throw new Error(`HTTP error! status: ${response.status}`);
        }

        const newUser = await response.json();
        
        // Update local state
        setUsers(prev => [...prev, newUser]);
        
        // Update localStorage for consistency
        const updatedUsers = [...users, newUser];
        localStorage.setItem('users', JSON.stringify(updatedUsers));

        toast({
          title: "Berhasil!",
          description: "User baru berhasil ditambahkan dan disync ke Supabase",
        });

        console.log('PengaturanBaru: Successfully created user via API', newUser);
      }

      // Reset form and close dialog
      setUserForm({
        name: '',
        email: '',
        password: '',
        role: 'admin',
        adminLevel: undefined,
        direktorat: '',
        subdirektorat: '',
        divisi: '',
        whatsapp: '',
        phone: '',
        adminEmail: '',
        adminPhone: ''
      });
      setEditingUser(null);
      setShowUserDialog(false);

    } catch (error) {
      console.error('PengaturanBaru: Error creating user:', error);
      toast({
        title: "Error",
        description: "Gagal menambahkan user ke Supabase",
        variant: "destructive"
      });
    }
  };

  const handleEditUser = (user: User) => {
    // Cek permission untuk admin accounts
    if (user.role === 'admin' && currentUser?.role === 'admin') {
      // Admin 2 tidak bisa edit admin lain
      if (currentUser.adminLevel === 2 && user.id !== currentUser.id) {
        toast({
          title: "Akses Ditolak",
          description: "Admin 2 hanya dapat mengedit akun sendiri",
          variant: "destructive"
        });
        return;
      }
    }

    setEditingUser(user);
    setUserForm({
      name: user.name,
      email: user.email,
      password: user.password,
      role: user.role,
      adminLevel: user.adminLevel,
      direktorat: user.direktorat || '',
      subdirektorat: user.subdirektorat || '',
      divisi: user.divisi || '',
      whatsapp: user.whatsapp || '',
      phone: user.phone || '',
      adminEmail: user.adminEmail || '',
      adminPhone: user.adminPhone || ''
    });
    setShowUserDialog(true);
  };

  const handleDeleteUser = async (userId: number) => {
    // Prevent double deletion
    if (deletingUsers.has(userId)) {
      return;
    }

    // Cek apakah user yang akan dihapus adalah admin
    const userToDelete = users.find(u => u.id === userId);
    if (userToDelete && userToDelete.role === 'admin') {
      const currentAdminCount = users.filter(user => user.role === 'admin').length;

      // Tidak boleh menghapus admin jika hanya ada 2 admin
      if (currentAdminCount <= 2) {
        toast({
          title: "Error",
          description: "Tidak dapat menghapus akun admin. Sistem harus memiliki tepat 2 akun admin!",
          variant: "destructive"
        });
        return;
      }
    }

    try {
      // Mark user as being deleted
      setDeletingUsers(prev => new Set(prev).add(userId));

      // Delete from Supabase via API
      const response = await fetch(`http://localhost:5001/api/users/${userId}`, {
        method: 'DELETE',
      });

      if (!response.ok) {
        throw new Error(`HTTP error! status: ${response.status}`);
      }

      // Update local state
      setUsers(prev => prev.filter(u => u.id !== userId));
      
      // Update localStorage for consistency
      const updatedUsers = users.filter(u => u.id !== userId);
      localStorage.setItem('users', JSON.stringify(updatedUsers));
      
      toast({
        title: "Berhasil!",
        description: "User berhasil dihapus dari Supabase",
      });

      console.log('PengaturanBaru: Successfully deleted user via API', userId);
    } catch (error) {
      console.error('PengaturanBaru: Error deleting user:', error);
      toast({
        title: "Error",
        description: "Gagal menghapus user dari Supabase",
        variant: "destructive"
      });
    } finally {
      // Always clear the deleting state
      setDeletingUsers(prev => {
        const newSet = new Set(prev);
        newSet.delete(userId);
        return newSet;
      });
    }
  };

  // Handler untuk generate password
  const handleGeneratePassword = () => {
    const newPassword = generatePassword();
    setUserForm(prev => ({ ...prev, password: newPassword }));
  };

  const handleUseDefaultUsers = () => {
    try {
      // Create empty user data - FRESH START
      const defaultUsers: User[] = [];

      setUsers(prev => [...prev, ...defaultUsers]);
      localStorage.setItem('users', JSON.stringify([...users, ...defaultUsers]));
      
      setSetupProgress(prev => ({ ...prev, manajemenAkun: true }));
      
      toast({
        title: "Berhasil!",
        description: "User data initialized - FRESH START",
      });
    } catch (error) {
      toast({
        title: "Error",
        description: "Gagal menginisialisasi user data",
        variant: "destructive"
      });
    }
  };

  // Handler untuk checklist management dengan data default 285 items
  const handleUseDefaultChecklist = async () => {
    console.log('PengaturanBaru: handleUseDefaultChecklist called');
    console.log('PengaturanBaru: useDefaultChecklistData function:', typeof useDefaultChecklistData);
    
    if (!selectedYear) {
        toast({
        title: "Error",
        description: "Pilih tahun terlebih dahulu!",
        variant: "destructive"
      });
      return;
    }

    // Konfirmasi sebelum menggunakan data default
    if (!confirm(`Apakah Anda yakin ingin menggunakan data default untuk tahun ${selectedYear}? Ini akan menambahkan ${DEFAULT_CHECKLIST_ITEMS.length} item checklist.`)) {
      return;
    }

    try {
      console.log('PengaturanBaru: About to call useDefaultChecklistData with year:', selectedYear);
      
      // Use the context's useDefaultChecklistData function (same pattern as struktur organisasi)
      await useDefaultChecklistData(selectedYear);
      
      console.log('PengaturanBaru: useDefaultChecklistData completed successfully');
      
      toast({
        title: "Berhasil",
        description: `Data default checklist telah ditambahkan untuk tahun ${selectedYear}`,
      });

      console.log('PengaturanBaru: Used default checklist data via context', {
        year: selectedYear
      });

    } catch (error) {
      console.error('PengaturanBaru: Failed to use default checklist data', error);
      toast({
        title: "Error",
        description: "Gagal menggunakan data default checklist",
        variant: "destructive"
      });
    }
  };

  // Handle menggunakan data default struktur organisasi
  const handleUseDefaultStruktur = async () => {
    if (!selectedYear) {
      toast({
        title: "Error",
        description: "Pilih tahun terlebih dahulu!",
        variant: "destructive"
      });
      return;
    }

    // Konfirmasi sebelum menggunakan data default
    const summary = getStrukturOrganisasiSummary();
    if (!confirm(`Apakah Anda yakin ingin menggunakan data default struktur organisasi untuk tahun ${selectedYear}? Ini akan menambahkan:\n\n` +
      `• ${summary.totalDirektorat} Direktorat\n` +
      `• ${summary.totalSubdirektorat} Sub Direktorat\n` +
      `• ${summary.totalDivisi} Divisi\n` +
      `• ${summary.totalSpecialUnits} Special Units\n` +
      `• ${summary.totalRegional} Regional\n\n` +
      `Total: ${summary.totalStruktur} struktur organisasi`)) {
      return;
    }

    try {
      // Use the context's useDefaultData function which syncs to Supabase
      await useDefaultData(selectedYear);
      
      toast({
        title: "Berhasil",
        description: `Data default struktur organisasi telah ditambahkan untuk tahun ${selectedYear}`,
      });

      console.log('PengaturanBaru: Used default struktur organisasi data via context', {
        year: selectedYear
      });

    } catch (error) {
      console.error('PengaturanBaru: Failed to use default struktur organisasi data', error);
      toast({
        title: "Error",
        description: "Gagal menggunakan data default struktur organisasi",
        variant: "destructive"
      });
    }
  };

  const handleDeleteChecklist = async (id: number) => {
    const item = checklistItems.find(item => item.id === id);
    if (!item) return;

    try {
      // Check if files exist for this row
      const rowNumber = item.rowNumber || checklistItems.indexOf(item) + 1;
      const picName = 'UNKNOWN_PIC'; // We'd need to determine this properly
      const year = selectedYear || new Date().getFullYear();

      const response = await fetch(`http://localhost:5001/api/check-row-files/${year}/${picName}/${rowNumber}`);
      const result = await response.json();

      if (result.success && result.hasFiles) {
        // Show warning dialog for rows with files
        const confirmed = window.confirm(
          `⚠️ PERINGATAN: Row ini memiliki ${result.fileCount} file yang sudah diupload.\n\n` +
          `File yang akan dihapus:\n${result.files.map((f: any) => `• ${f.name}`).join('\n')}\n\n` +
          `Apakah Anda yakin ingin menghapus row ini beserta semua filenya?\n\n` +
          `TINDAKAN INI TIDAK DAPAT DIBATALKAN!`
        );

        if (!confirmed) {
          return;
        }

        // Delete files from storage
        const deleteResponse = await fetch(`http://localhost:5001/api/delete-row-files/${year}/${picName}/${rowNumber}`, {
          method: 'DELETE'
        });
        const deleteResult = await deleteResponse.json();

        if (!deleteResult.success) {
          toast({
            title: "Error",
            description: "Gagal menghapus file dari storage",
            variant: "destructive"
          });
          return;
        }

        toast({
          title: "File Dihapus",
          description: `${deleteResult.deletedCount} file berhasil dihapus dari storage`,
        });
      }

      // Proceed with row deletion
      const updatedItems = checklistItems.filter(item => item.id !== id);
      setChecklistItems(updatedItems);
      
      // Update original items
      setOriginalChecklistItems(prev => prev.filter(item => item.id !== id));
      
      // Remove from item changes
      setItemChanges(prev => {
        const newSet = new Set(prev);
        newSet.delete(id);
        return newSet;
      });
      
      // Persist to localStorage
      // REMOVED localStorage.setItem - data goes to Supabase via ChecklistContext
      
      // Trigger update di ChecklistContext dengan format yang benar
      const contextData = updatedItems.map(item => ({
        id: item.id,
        aspek: item.aspek,
        deskripsi: item.deskripsi,
        tahun: item.tahun,
        rowNumber: item.rowNumber
      }));
      
      window.dispatchEvent(new CustomEvent('checklistUpdated', {
        detail: { type: 'checklistUpdated', data: contextData }
      }));
      
      // Delete from context
      deleteChecklist(id, year);
      
      toast({
        title: "Berhasil!",
        description: result.hasFiles 
          ? `Row dan ${result.fileCount} file berhasil dihapus`
          : "Checklist item berhasil dihapus",
      });
    } catch (error) {
      console.error('Error deleting checklist item:', error);
      toast({
        title: "Error",
        description: "Gagal menghapus checklist item",
        variant: "destructive"
      });
    }
  };



  // Handle assignment checklist ke divisi atau subdirektorat (FRONTEND ONLY)
  const handleAssignment = (checklistId: number, targetName: string, aspek: string, deskripsi: string) => {
    // ONLY update frontend state - NO backend calls until blue checkmark clicked
    setChecklistItems(prev => prev.map(item =>
      item.id === checklistId ? { ...item, pic: targetName } : item
    ));

    // If resetting (empty string), also remove from assignments state to prevent reload from database
    if (targetName === '') {
      setAssignments(prev => prev.filter(assignment => 
        !(assignment.checklistId === checklistId && assignment.year === selectedYear)
      ));
    }

    // Track the change for blue checkmark visibility
    trackItemChange(checklistId);

    const assignmentText = targetName === '' ? 'Tidak ada PIC (Reset)' : targetName;
    toast({
      title: "PIC Assignment Changed",
      description: `Assignment changed to ${assignmentText}. Click blue checkmark to save permanently.`,
    });
  };

  // Helper function untuk konversi angka ke angka romawi
  const getRomanNumeral = (num: number): string => {
    const romanNumerals = [
      { value: 1000, numeral: 'M' },
      { value: 900, numeral: 'CM' },
      { value: 500, numeral: 'D' },
      { value: 400, numeral: 'CD' },
      { value: 100, numeral: 'C' },
      { value: 90, numeral: 'XC' },
      { value: 50, numeral: 'L' },
      { value: 40, numeral: 'XL' },
      { value: 10, numeral: 'X' },
      { value: 9, numeral: 'IX' },
      { value: 5, numeral: 'V' },
      { value: 4, numeral: 'IV' },
      { value: 1, numeral: 'I' }
    ];
    
    let result = '';
    let remaining = num;
    
    for (const { value, numeral } of romanNumerals) {
      while (remaining >= value) {
        result += numeral;
        remaining -= value;
      }
    }
    
    return result;
  };

  // Handle manajemen aspek
  const handleAddAspek = async () => {
    if (!aspekForm.nama.trim()) {
      toast({
        title: "Error",
        description: "Deskripsi aspek tidak boleh kosong!",
        variant: "destructive"
      });
      return;
    }

    // Generate full aspek name with prefix
    const yearAspects = await getAspectsByYear(selectedYear);
    const nextNumber = yearAspects.length + 1;
    const romanNumeral = getRomanNumeral(nextNumber);
    const fullAspekName = `ASPEK ${romanNumeral}. ${aspekForm.nama.trim()}`;

    // Check if aspek already exists for the selected year
    const existingAspek = yearAspects.find(aspek => 
      aspek.nama.toLowerCase() === fullAspekName.toLowerCase()
    );
    
    if (existingAspek) {
      toast({
        title: "Error",
        description: "Aspek sudah ada untuk tahun ini!",
        variant: "destructive"
      });
      return;
    }

    // Add new aspek using context with full name
    try {
      await addAspek(fullAspekName, selectedYear);
      
      // Refresh aspects after successful add
      const updatedAspects = await getAspectsByYear(selectedYear);
      setCurrentYearAspects(updatedAspects);
      
      // Reset form
      setAspekForm({ nama: '' });
      
      toast({
        title: "Berhasil!",
        description: `Aspek "${fullAspekName}" berhasil ditambahkan`,
      });
    } catch (error) {
      toast({
        title: "Error",
        description: `Gagal menambah aspek: ${error instanceof Error ? error.message : 'Unknown error'}`,
        variant: "destructive"
      });
    }
  };

  const handleEditAspek = async () => {
    if (!editingAspek || !aspekForm.nama.trim()) {
      toast({
        title: "Error",
        description: "Deskripsi aspek tidak boleh kosong!",
        variant: "destructive"
      });
      return;
    }

    // Extract the current aspek number from the existing aspek name
    const currentAspekName = editingAspek.nama;
    const aspekNumberMatch = currentAspekName.match(/^ASPEK\s+([IVX]+)\.\s+/);
    
    if (!aspekNumberMatch) {
      toast({
        title: "Error",
        description: "Format aspek tidak valid untuk diedit!",
        variant: "destructive"
      });
      return;
    }

    const romanNumeral = aspekNumberMatch[1];
    const fullAspekName = `ASPEK ${romanNumeral}. ${aspekForm.nama.trim()}`;

    // Check if the new name conflicts with existing aspek
    const yearAspects = await getAspectsByYear(selectedYear);
    const existingAspek = yearAspects.find(aspek => 
      aspek.id !== editingAspek.id && 
      aspek.nama.toLowerCase() === fullAspekName.toLowerCase()
    );
    
    if (existingAspek) {
      toast({
        title: "Error",
        description: "Nama aspek sudah ada untuk tahun ini!",
        variant: "destructive"
      });
      return;
    }

    // Update aspek using context with full name
    editAspek(editingAspek.id, fullAspekName, selectedYear);

    // Refresh aspects after successful edit
    try {
      const updatedAspects = await getAspectsByYear(selectedYear);
      setCurrentYearAspects(updatedAspects);
    } catch (error) {
      console.error('Error refreshing aspects after edit:', error);
    }

    // Reset form and close edit mode
    setAspekForm({ nama: '' });
    setEditingAspek(null);
    
    toast({
      title: "Berhasil!",
      description: `Aspek berhasil diperbarui menjadi "${fullAspekName}"`,
    });
  };

  const handleDeleteAspek = async (aspekId: number) => {
    try {
      // Delete aspek using context - wait for completion
      await deleteAspek(aspekId, selectedYear);

      // Refresh aspects after successful delete
      const updatedAspects = await getAspectsByYear(selectedYear);
      setCurrentYearAspects(updatedAspects);
    } catch (error) {
      console.error('Error deleting aspek:', error);
    }
    
    toast({
      title: "Berhasil!",
      description: "Aspek berhasil dihapus",
    });
  };

  const openEditAspek = (aspekId: number, aspekName: string) => {
    setEditingAspek({ id: aspekId, nama: aspekName });
    
    // Extract only the description part (without "ASPEK X." prefix)
    const descriptionMatch = aspekName.match(/^ASPEK\s+[IVX]+\.\s+(.+)$/);
    const description = descriptionMatch ? descriptionMatch[1] : aspekName;
    
    setAspekForm({ nama: description });
  };

  // Handle save changes - Save ALL modified items to backend
  const handleSaveChanges = async () => {
    try {
      const year = selectedYear || new Date().getFullYear();
      const changedItemIds = Array.from(itemChanges);

      if (changedItemIds.length === 0) {
        toast({
          title: "Info",
          description: "Tidak ada perubahan untuk disimpan",
        });
        return;
      }

      // Save each changed item to backend
      for (const itemId of changedItemIds) {
        const currentItem = checklistItems.find(item => item.id === itemId);
        if (!currentItem) continue;

        try {
          // Save PIC assignment if exists
          if (currentItem.pic && currentItem.pic.trim() !== '') {
            const assignmentPayload = {
              checklistId: itemId,
              assignedTo: currentItem.pic,
              assignmentType: divisi?.some(d => d.nama === currentItem.pic) ? 'divisi' : 'subdirektorat',
              year
            };

            const assignmentResponse = await fetch('http://localhost:5001/api/config/assignments', {
              method: 'POST',
              headers: { 'Content-Type': 'application/json' },
              body: JSON.stringify(assignmentPayload)
            });

            if (!assignmentResponse.ok) {
              console.warn(`Assignment save failed for item ${itemId}:`, assignmentResponse.status);
            }
          }

          // Save checklist item to backend
          if (newItems.has(itemId)) {
            // NEW ITEM: Call addChecklist
            await addChecklist(
              currentItem.aspek || '',
              currentItem.deskripsi || '',
              currentItem.pic || '',
              year
            );
          } else {
            // EXISTING ITEM: Call editChecklist
            await editChecklist(
              currentItem.id,
              currentItem.aspek || '',
              currentItem.deskripsi || '',
              currentItem.pic || '',
              year
            );
          }
        } catch (itemError) {
          console.error(`Error saving item ${itemId}:`, itemError);
          // Continue with other items
        }
      }

      // Update state after successful saves
      setOriginalChecklistItems([...checklistItems]);
      setHasUnsavedChanges(false);
      setItemChanges(new Set());

      // Clear newItems since they're now saved
      setNewItems(new Set());

      // Sync data dengan context
      syncDataWithContext(checklistItems);

      toast({
        title: "Berhasil!",
        description: `${changedItemIds.length} item berhasil disimpan ke database`,
      });
    } catch (error) {
      console.error('Error in handleSaveChanges:', error);
      toast({
        title: "Error",
        description: "Gagal menyimpan beberapa perubahan",
        variant: "destructive"
      });
    }
  };

  // Handle cancel changes
  const handleCancelChanges = () => {
    // Reset to original data
    setChecklistItems([...originalChecklistItems]);
    setHasUnsavedChanges(false);
    setItemChanges(new Set());
    
    toast({
      title: "Dibatalkan",
      description: "Perubahan telah dibatalkan",
    });
  };

  // Handle delete year
  const handleDeleteYear = (year: number) => {
    if (confirm(`Apakah Anda yakin ingin menghapus tahun ${year}?`)) {
      removeYear(year);
      toast({
        title: "Berhasil!",
        description: `Tahun ${year} berhasil dihapus!`,
      });
    }
  };

  // Handle bulk delete confirmation
  const handleBulkDelete = async () => {
    if (!selectedYear) {
      toast({
        title: "Error",
        description: "Pilih tahun terlebih dahulu!",
        variant: "destructive"
      });
      return;
    }

    setIsBulkDeleting(true);
    
    try {
      const response = await fetch(`http://localhost:5001/api/bulk-delete/${selectedYear}`, {
        method: 'DELETE',
      });

      if (!response.ok) {
        throw new Error('Failed to delete year data');
      }

      const result = await response.json();
      
      // Remove year from available years
      removeYear(selectedYear);
      
      // Clear all local state for the deleted year
      setChecklistItems([]);
      setOriginalChecklistItems([]);
      setAssignments([]);
      setCurrentYearAspects([]);
      setHasUnsavedChanges(false);
      setItemChanges(new Set());
      
      // Close dialog
      setShowBulkDeleteDialog(false);
      
      // Show success message with summary
      toast({
        title: "Data berhasil dihapus!",
        description: `Semua data untuk tahun ${selectedYear} telah dihapus secara permanen.`,
      });
      
    } catch (error) {
      console.error('Error during bulk delete:', error);
      toast({
        title: "Error",
        description: "Gagal menghapus data. Silakan coba lagi.",
        variant: "destructive"
      });
    } finally {
      setIsBulkDeleting(false);
    }
  };

  // Handle save individual item
  const handleSaveItem = async (itemId: number) => {
    try {
      const currentItem = checklistItems.find(item => item.id === itemId);
      if (!currentItem) return;

      const year = selectedYear || new Date().getFullYear();

      // Save PIC assignment to assignments API if PIC exists
      if (currentItem.pic && currentItem.pic.trim() !== '') {
        const assignmentPayload = {
          checklistId: itemId,
          assignedTo: currentItem.pic,
          assignmentType: divisi?.some(d => d.nama === currentItem.pic) ? 'divisi' : 'subdirektorat',
          year
        };

        const assignmentResponse = await fetch('http://localhost:5001/api/config/assignments', {
          method: 'POST',
          headers: {
            'Content-Type': 'application/json',
          },
          body: JSON.stringify(assignmentPayload)
        });

        if (!assignmentResponse.ok) {
          throw new Error(`Assignment API error! status: ${assignmentResponse.status}`);
        }

        // Update local assignments state
        const isDivisi = divisi?.some(d => d.nama === currentItem.pic);
        const newAssignment = {
          checklistId: itemId,
          tahun: year,
          aspek: currentItem.aspek || '',
          deskripsi: currentItem.deskripsi || '',
          assignmentType: isDivisi ? 'divisi' : 'subdirektorat' as 'divisi' | 'subdirektorat',
          ...(isDivisi ? { divisi: currentItem.pic } : { subdirektorat: currentItem.pic })
        };

        setAssignments(prev => {
          const filtered = prev.filter(a => a.checklistId !== itemId);
          return [...filtered, newAssignment];
        });

        // Dispatch event for dashboard updates
        window.dispatchEvent(new CustomEvent('assignmentsUpdated', {
          detail: { checklistId: itemId, targetName: currentItem.pic, year }
        }));
      }

      // Check if this is a new item or existing item
      if (newItems.has(itemId)) {
        // NEW ITEM: Call addChecklist to create in backend
        await addChecklist(
          currentItem.aspek || '',
          currentItem.deskripsi || '',
          currentItem.pic || '',
          year
        );

        // Remove from newItems since it's now saved to backend
        setNewItems(prev => {
          const updated = new Set(prev);
          updated.delete(itemId);
          return updated;
        });
      } else {
        // EXISTING ITEM: Call editChecklist to update in backend
        await editChecklist(
          currentItem.id,
          currentItem.aspek || '',
          currentItem.deskripsi || '',
          currentItem.pic || '',
          year
        );
      }

      // Update original data for this specific item
      setOriginalChecklistItems(prev =>
        prev.map(item =>
          item.id === itemId
            ? checklistItems.find(ci => ci.id === itemId) || item
            : item
        )
      );

      // Remove from item changes
      setItemChanges(prev => {
        const newSet = new Set(prev);
        newSet.delete(itemId);
        return newSet;
      });

      // Sync data dengan context menggunakan helper function
      syncDataWithContext(checklistItems);

      toast({
        title: "Berhasil!",
        description: "Item berhasil disimpan ke Supabase",
      });
    } catch (error) {
      console.error('Error saving item:', error);
      toast({
        title: "Error",
        description: "Gagal menyimpan item",
        variant: "destructive"
      });
    }
  };

  // Handle cancel individual item changes
  const handleCancelItemChanges = (itemId: number) => {
    const originalItem = originalChecklistItems.find(item => item.id === itemId);
    if (originalItem) {
      setChecklistItems(prev => 
        prev.map(item => 
          item.id === itemId ? originalItem : item
        )
      );
      
      // Remove from item changes
      setItemChanges(prev => {
        const newSet = new Set(prev);
        newSet.delete(itemId);
        return newSet;
      });
      
      toast({
        title: "Dibatalkan",
        description: "Perubahan item telah dibatalkan",
      });
    }
  };

  // Check if specific item has changes
  const hasItemChanges = (itemId: number) => {
    return itemChanges.has(itemId);
  };

  // Track item changes when editing
  const trackItemChange = (itemId: number) => {
    setItemChanges(prev => new Set(prev).add(itemId));
  };
  
  // Helper function untuk sync data dengan ChecklistContext
  const syncDataWithContext = (data: ChecklistItem[]) => {
    // Simpan ke localStorage
    // REMOVED localStorage.setItem - data goes to Supabase via ChecklistContext
    
    // Format data untuk context
    const contextData = data.map(item => ({
      id: item.id,
      aspek: item.aspek,
      deskripsi: item.deskripsi,
      pic: item.pic,
      tahun: item.tahun
    }));
    
    // Dispatch event
    window.dispatchEvent(new CustomEvent('checklistUpdated', {
      detail: { type: 'checklistUpdated', data: contextData }
    }));
    
    console.log('PengaturanBaru: Synced data with context', {
      originalCount: data.length,
      contextCount: contextData.length,
      year: selectedYear
    });
  };

  // Calculate overall progress
  const overallProgress = Object.values(setupProgress).filter(Boolean).length;
  const totalSteps = Object.keys(setupProgress).length;



  return (
    <div className="min-h-screen bg-blue-50">
      <Sidebar />
      <Topbar />
      <div className={`transition-all duration-300 ease-in-out pt-16 ${isSidebarOpen ? 'lg:ml-64' : 'ml-0'}`}>  
        <div className="p-6">
          {/* Header */}
          <PageHeaderPanel
            title="Pengaturan Baru"
            subtitle="Setup awal untuk tahun buku baru - Setup tahun, struktur organisasi, akun, dan dokumen GCG"
          />

          {/* Progress Stepper */}
          <Card className="mb-6 border-0 shadow-lg">
            <CardHeader>
              <CardTitle className="flex items-center space-x-2">
                <Settings className="w-5 h-5 text-blue-600" />
                <span>Setup Progress</span>
              </CardTitle>
              <CardDescription>
                {overallProgress} dari {totalSteps} tahap telah selesai
              </CardDescription>
            </CardHeader>
            <CardContent>
              <div className="flex items-center justify-between">
                {/* Step 1: Tahun Buku */}
                <div className="flex flex-col items-center">
                  <div className={`w-10 h-10 rounded-full flex items-center justify-center mb-2 ${
                    setupProgress.tahunBuku 
                      ? 'bg-green-500 text-white' 
                      : 'bg-gray-200 text-gray-500'
                  }`}>
                    {setupProgress.tahunBuku ? (
                      <CheckCircle className="w-5 h-5" />
                    ) : (
                      <span className="text-sm font-medium">1</span>
                    )}
                  </div>
                  <span className="text-xs text-center text-gray-600">Tahun Buku</span>
                </div>

                {/* Line 1 */}
                <div className={`flex-1 h-0.5 mx-2 ${
                  setupProgress.tahunBuku ? 'bg-green-500' : 'bg-gray-200'
                }`}></div>

                {/* Step 2: Struktur Organisasi */}
                <div className="flex flex-col items-center">
                  <div className={`w-10 h-10 rounded-full flex items-center justify-center mb-2 ${
                    setupProgress.strukturOrganisasi 
                      ? 'bg-green-500 text-white' 
                      : 'bg-gray-200 text-gray-500'
                  }`}>
                    {setupProgress.strukturOrganisasi ? (
                      <CheckCircle className="w-5 h-5" />
                    ) : (
                      <span className="text-sm font-medium">2</span>
                    )}
                  </div>
                  <span className="text-xs text-center text-gray-600">Struktur</span>
                </div>

                {/* Line 2 */}
                <div className={`flex-1 h-0.5 mx-2 ${
                  setupProgress.strukturOrganisasi ? 'bg-green-500' : 'bg-gray-200'
                }`}></div>

                {/* Step 3: Manajemen Akun */}
                <div className="flex flex-col items-center">
                  <div className={`w-10 h-10 rounded-full flex items-center justify-center mb-2 ${
                    setupProgress.manajemenAkun 
                      ? 'bg-green-500 text-white' 
                      : 'bg-gray-200 text-gray-500'
                  }`}>
                    {setupProgress.manajemenAkun ? (
                      <CheckCircle className="w-5 h-5" />
                    ) : (
                      <span className="text-sm font-medium">3</span>
                    )}
                  </div>
                  <span className="text-xs text-center text-gray-600">Akun</span>
                </div>

                {/* Line 3 */}
                <div className={`flex-1 h-0.5 mx-2 ${
                  setupProgress.kelolaDokumen ? 'bg-green-500' : 'bg-gray-200'
                }`}></div>

                {/* Step 4: Kelola Dokumen */}
                <div className="flex flex-col items-center">
                  <div className={`w-10 h-10 rounded-full flex items-center justify-center mb-2 ${
                    setupProgress.kelolaDokumen 
                      ? 'bg-green-500 text-white' 
                      : 'bg-gray-200 text-gray-500'
                  }`}>
                    {setupProgress.kelolaDokumen ? (
                      <CheckCircle className="w-5 h-5" />
                    ) : (
                      <span className="text-sm font-medium">4</span>
                    )}
                  </div>
                  <span className="text-xs text-center text-gray-600">Dokumen</span>
                </div>
              </div>
            </CardContent>
          </Card>

          {/* Setup Tabs */}
          <Tabs 
            defaultValue="tahun-buku" 
            className="space-y-6"
            onValueChange={(value) => setActiveTab(value)}
          >
            <TabsList className="grid w-full grid-cols-4 gap-2 p-1 bg-gradient-to-r from-gray-50 to-gray-100 border border-gray-200 rounded-xl shadow-sm">
              <TabsTrigger 
                value="tahun-buku" 
                className="flex items-center justify-center space-x-2 px-4 py-3 rounded-lg font-medium transition-all duration-300 
                          data-[state=active]:bg-gradient-to-r data-[state=active]:from-orange-500 data-[state=active]:to-orange-600 
                          data-[state=active]:text-white data-[state=active]:shadow-lg data-[state=active]:scale-105
                          hover:bg-gradient-to-r hover:from-orange-100 hover:to-orange-200 hover:text-orange-700 hover:shadow-md hover:scale-102 cursor-pointer
                          bg-gradient-to-r from-orange-50 to-orange-100 text-orange-600 border border-orange-200
                          data-[state=active]:border-orange-300"
              >
                <Calendar className="w-4 h-4" />
                <span className="font-semibold">Tahun Buku</span>
                {setupProgress.tahunBuku && <CheckCircle className="w-4 h-4 text-green-500" />}
              </TabsTrigger>
              <TabsTrigger 
                value="struktur-organisasi" 
                className="flex items-center justify-center space-x-2 px-4 py-3 rounded-lg font-medium transition-all duration-300
                          data-[state=active]:bg-gradient-to-r data-[state=active]:from-emerald-500 data-[state=active]:to-emerald-600 
                          data-[state=active]:text-white data-[state=active]:shadow-lg data-[state=active]:scale-105
                          hover:bg-gradient-to-r hover:from-emerald-100 hover:to-emerald-200 hover:text-emerald-700 hover:shadow-md hover:scale-102 cursor-pointer
                          bg-gradient-to-r from-emerald-50 to-emerald-100 text-emerald-600 border border-emerald-200
                          data-[state=active]:border-emerald-300"
              >
                <Building2 className="w-4 h-4" />
                <span className="font-semibold">Struktur Organisasi</span>
                {setupProgress.strukturOrganisasi && <CheckCircle className="w-4 h-4 text-green-500" />}
              </TabsTrigger>
              <TabsTrigger 
                value="manajemen-akun" 
                className="flex items-center justify-center space-x-2 px-4 py-3 rounded-lg font-medium transition-all duration-300
                          data-[state=active]:bg-gradient-to-r data-[state=active]:from-blue-500 data-[state=active]:to-blue-600 
                          data-[state=active]:text-white data-[state=active]:shadow-lg data-[state=active]:scale-105
                          hover:bg-gradient-to-r hover:from-blue-100 hover:to-blue-200 hover:text-blue-700 hover:shadow-md hover:scale-102 cursor-pointer
                          bg-gradient-to-r from-blue-50 to-blue-100 text-blue-600 border border-blue-200
                          data-[state=active]:border-blue-300"
              >
                <Users className="w-4 h-4" />
                <span className="font-semibold">Manajemen Akun</span>
                {setupProgress.manajemenAkun && <CheckCircle className="w-4 h-4 text-green-500" />}
              </TabsTrigger>
              <TabsTrigger 
                value="kelola-dokumen" 
                className="flex items-center justify-center space-x-2 px-4 py-3 rounded-lg font-medium transition-all duration-300
                          data-[state=active]:bg-gradient-to-r data-[state=active]:from-purple-500 data-[state=active]:to-purple-600 
                          data-[state=active]:text-white data-[state=active]:shadow-lg data-[state=active]:scale-105
                          hover:bg-gradient-to-r hover:from-purple-100 hover:to-purple-200 hover:text-purple-700 hover:shadow-md hover:scale-102 cursor-pointer
                          bg-gradient-to-r from-purple-50 to-purple-100 text-purple-600 border border-purple-200
                          data-[state=active]:border-purple-300"
              >
                <FileText className="w-4 h-4" />
                <span className="font-semibold">Kelola Dokumen</span>
                {setupProgress.kelolaDokumen && <CheckCircle className="w-4 h-4 text-green-500" />}
              </TabsTrigger>
            </TabsList>

            {/* Tahun Buku Tab */}
            <TabsContent value="tahun-buku">
              <div className="space-y-6">
                {/* Header */}
                <div className="mb-6 p-6 bg-gradient-to-r from-blue-50 via-blue-25 to-indigo-50 border border-blue-200 rounded-xl shadow-sm">
                  <div className="flex items-center space-x-3 mb-3">
                    <div className="p-2 bg-gradient-to-r from-blue-500 to-blue-600 rounded-lg shadow-sm">
                      <Calendar className="w-6 h-6 text-white" />
                    </div>
                    <div>
                      <h2 className="text-xl font-bold text-blue-900">Kelola Tahun Buku</h2>
                      <p className="text-blue-700 text-sm">
                        Tambah atau hapus tahun buku untuk sistem GCG
                      </p>
                    </div>
                  </div>
                  
                  <div className="flex items-center gap-4">
                    {selectedYear && (
                      <div className="inline-flex items-center px-4 py-2 bg-gradient-to-r from-blue-100 to-blue-200 rounded-full border border-blue-300 shadow-sm">
                        <div className="w-2 h-2 bg-blue-500 rounded-full mr-2 animate-pulse"></div>
                        <span className="text-sm font-semibold text-blue-800">
                          Tahun Aktif: {selectedYear}
                        </span>
                      </div>
                    )}
                    
                    {selectedYear && (
                      <Button
                        onClick={() => setShowBulkDeleteDialog(true)}
                        variant="destructive"
                        size="sm"
                        className="bg-gradient-to-r from-red-500 to-red-600 hover:from-red-600 hover:to-red-700 
                                 text-white shadow-md hover:shadow-lg transition-all duration-200 
                                 border-0 px-4 py-2 rounded-lg font-semibold text-xs flex items-center gap-2"
                      >
                        <AlertTriangle className="w-4 h-4" />
                        Hapus Semua Data Tahun {selectedYear}
                      </Button>
                    )}
                  </div>
                  {!selectedYear && (
                    <div className="inline-flex items-center px-4 py-2 bg-gradient-to-r from-yellow-100 to-yellow-200 rounded-full border border-yellow-300 shadow-sm">
                      <div className="w-2 h-2 bg-yellow-500 rounded-full mr-2 animate-pulse"></div>
                      <span className="text-sm font-semibold text-yellow-800">
                        Status: Belum ada tahun yang dipilih
                      </span>
                    </div>
                  )}
                </div>

                {/* Tahun Table */}
                <Card className="border-0 shadow-xl bg-white/95 backdrop-blur-sm">
                  <CardHeader className="pb-4">
                    <div className="flex items-center justify-between">
                      <div>
                        <CardTitle className="flex items-center space-x-3 text-xl">
                          <div className="p-2 bg-gradient-to-r from-blue-100 to-blue-200 rounded-lg">
                            <Calendar className="w-5 h-5 text-blue-600" />
                          </div>
                          <span className="text-gray-800">Daftar Tahun Buku</span>
                        </CardTitle>
                        <CardDescription className="text-base mt-2 text-gray-600">
                          <span className="font-semibold text-blue-600">{availableYears?.length || 0}</span> tahun buku tersedia dalam sistem
                        </CardDescription>
                      </div>
                      <div className="flex gap-3">
                        {availableYears && availableYears.length > 0 && (
                          <Select value={selectedYear?.toString() || ''} onValueChange={(value) => setSelectedYear(parseInt(value))}>
                            <SelectTrigger className="w-48">
                              <SelectValue placeholder="Pilih Tahun Aktif" />
                            </SelectTrigger>
                            <SelectContent>
                              {availableYears.sort((a, b) => b - a).map((year) => (
                                <SelectItem key={year} value={year.toString()}>
                                  {year}
                                </SelectItem>
                              ))}
                            </SelectContent>
                          </Select>
                        )}
                        <Dialog open={showTahunDialog} onOpenChange={setShowTahunDialog}>
                          <DialogTrigger asChild>
                            <ActionButton
                              variant="default"
                              icon={<Plus className="w-4 h-4" />}
                              onClick={() => setShowTahunDialog(true)}
                              className="bg-gradient-to-r from-blue-500 to-blue-600 hover:from-blue-600 hover:to-blue-700 
                                       text-white shadow-lg hover:shadow-xl transition-all duration-200 border-0
                                       px-6 py-2.5 rounded-lg font-semibold"
                            >
                              Tambah Tahun
                            </ActionButton>
                          </DialogTrigger>
                          <DialogContent className="bg-white border border-blue-200 shadow-xl">
                            <DialogHeader>
                              <DialogTitle className="text-blue-900">Tambah Tahun Buku Baru</DialogTitle>
                              <DialogDescription className="text-blue-700">
                                Masukkan tahun buku yang akan ditambahkan ke sistem
                              </DialogDescription>
                            </DialogHeader>
                            <form onSubmit={handleTahunSubmit} className="space-y-4">
                              <div>
                                <Label htmlFor="year" className="text-blue-800 font-medium">Tahun Buku</Label>
                                <Input
                                  id="year"
                                  type="number"
                                  min="1746"
                                  max="2030"
                                  value={tahunForm.tahun || ''}
                                  onChange={(e) => setTahunForm({ ...tahunForm, tahun: parseInt(e.target.value) })}
                                  placeholder="Contoh: 2025"
                                  className="border-blue-200 focus:border-blue-500 focus:ring-blue-500"
                                  required
                                />
                              </div>
                              <div className="flex justify-end space-x-2">
                                <Button type="submit" variant="default" className="bg-blue-600 hover:bg-blue-700">
                                  Tambah Tahun
                                </Button>
                              </div>
                            </form>
                          </DialogContent>
                        </Dialog>
                      </div>
                    </div>
                  </CardHeader>
                  <CardContent>
                    <Table>
                      <TableHeader>
                        <TableRow>
                          <TableHead>No</TableHead>
                          <TableHead>Tahun Buku</TableHead>
                          <TableHead>Status</TableHead>
                          <TableHead>Aksi</TableHead>
                        </TableRow>
                      </TableHeader>
                      <TableBody>
                        {availableYears?.sort((a, b) => b - a).map((year, index) => (
                          <TableRow key={year}>
                            <TableCell>{index + 1}</TableCell>
                            <TableCell className="font-medium">{year}</TableCell>
                            <TableCell>
                              <span className="px-2 py-1 rounded-full text-xs bg-green-100 text-green-800">
                                Aktif
                              </span>
                            </TableCell>
                            <TableCell>
                              <Button 
                                variant="outline" 
                                size="sm" 
                                className="text-red-600 border-red-200 hover:bg-red-50"
                                onClick={() => handleDeleteYear(year)}
                              >
                                <Trash2 className="w-4 h-4" />
                              </Button>
                            </TableCell>
                          </TableRow>
                        ))}
                      </TableBody>
                    </Table>
                  </CardContent>
                </Card>

                {/* Empty State */}
                {(!availableYears || availableYears.length === 0) && (
                  <div className="text-center py-12">
                    <Calendar className="w-16 h-16 text-gray-300 mx-auto mb-4" />
                    <h3 className="text-lg font-medium text-gray-900 mb-2">Belum ada tahun buku</h3>
                    <p className="text-gray-500">
                      Mulai dengan menambahkan tahun buku pertama ke sistem
                    </p>
                  </div>
                )}
              </div>
            </TabsContent>

                         {/* Struktur Organisasi Tab */}
             <TabsContent value="struktur-organisasi">
               <Card className="border-0 shadow-xl bg-white/95 backdrop-blur-sm">
                 <CardHeader className="pb-4">
                   <div className="flex items-center space-x-3 mb-4">
                     <div className="p-3 bg-gradient-to-r from-blue-100 to-indigo-100 rounded-xl shadow-sm">
                       <Building2 className="w-7 h-7 text-blue-600" />
                     </div>
                     <div>
                       <CardTitle className="text-2xl font-bold text-blue-900">Setup Struktur Organisasi</CardTitle>
                       <CardDescription className="text-base text-blue-700">
                         Setup struktur organisasi untuk sistem GCG. Bisa diakses meskipun belum ada tahun buku yang dipilih.
                       </CardDescription>
                     </div>
                   </div>
                   
                   <div className="flex items-center gap-4">
                     {selectedYear && (
                       <div className="inline-flex items-center px-4 py-2 bg-gradient-to-r from-blue-100 to-blue-200 rounded-full border border-blue-300 shadow-sm">
                         <div className="w-2 h-2 bg-blue-500 rounded-full mr-2 animate-pulse"></div>
                         <span className="text-sm font-semibold text-blue-800">
                           Tahun Aktif: {selectedYear}
                         </span>
                       </div>
                     )}
                     
                     {selectedYear && (
                       <Button
                         onClick={() => setShowBulkDeleteDialog(true)}
                         variant="destructive"
                         size="sm"
                         className="bg-gradient-to-r from-red-500 to-red-600 hover:from-red-600 hover:to-red-700 
                                  text-white shadow-md hover:shadow-lg transition-all duration-200 
                                  border-0 px-4 py-2 rounded-lg font-semibold text-xs flex items-center gap-2"
                       >
                         <AlertTriangle className="w-4 h-4" />
                         Hapus Semua Data Tahun {selectedYear}
                       </Button>
                     )}
                   </div>
                   {!selectedYear && (
                     <div className="inline-flex items-center px-4 py-2 bg-gradient-to-r from-yellow-100 to-yellow-200 rounded-full border border-yellow-300 shadow-sm">
                       <div className="w-2 h-2 bg-yellow-500 rounded-full mr-2 animate-pulse"></div>
                       <span className="text-sm font-semibold text-yellow-800">
                         Status: Belum ada tahun yang dipilih - data akan disimpan untuk tahun default
                       </span>
                     </div>
                   )}
                 </CardHeader>
                 <CardContent className="space-y-6">
                   {/* Quick Actions */}
                   <div className="flex flex-wrap gap-3">
                     <Button 
                       onClick={() => setShowDirektoratDialog(true)}
                       className="bg-blue-600 hover:bg-blue-700"
                     >
                       <Plus className="w-4 h-4 mr-2" />
                       Tambah Direktorat
                     </Button>
                     <Button 
                       onClick={() => setShowSubdirektoratDialog(true)}
                       className="bg-blue-600 hover:bg-blue-700"
                     >
                       <Plus className="w-4 h-4 mr-2" />
                       Tambah Subdirektorat
                     </Button>
                     <Button 
                       onClick={() => setShowAnakPerusahaanDialog(true)}
                       className="bg-blue-600 hover:bg-blue-700"
                     >
                       <Plus className="w-4 h-4 mr-2" />
                       Tambah Anak Perusahaan
                     </Button>
                     <Button 
                       onClick={() => setShowDivisiDialog(true)}
                       className="bg-blue-600 hover:bg-blue-700"
                     >
                       <Plus className="w-4 h-4 mr-2" />
                       Tambah Divisi
                     </Button>
                     <Button 
                       onClick={handleUseDefaultStruktur}
                       variant="outline"
                       className="border-blue-600 text-blue-600 hover:bg-blue-50"
                     >
                       <Copy className="w-4 h-4 mr-2" />
                       Gunakan Data Default
                     </Button>
                   </div>

                                       {/* Data Overview */}
                    <div className="grid grid-cols-2 md:grid-cols-4 gap-4">
                      <div className="p-4 bg-blue-50 border border-blue-200 rounded-lg">
                        <div className="text-2xl font-bold text-blue-600">{direktorat && direktorat.length || 0}</div>
                        <div className="text-sm text-blue-600">Direktorat</div>
                      </div>
                      <div className="p-4 bg-blue-50 border border-blue-200 rounded-lg">
                        <div className="text-2xl font-bold text-blue-600">{subdirektorat && subdirektorat.length || 0}</div>
                        <div className="text-sm text-blue-600">Subdirektorat</div>
                      </div>
                      <div className="p-4 bg-blue-50 border border-blue-200 rounded-lg">
                        <div className="text-2xl font-bold text-blue-600">{anakPerusahaan && anakPerusahaan.length || 0}</div>
                        <div className="text-sm text-blue-600">Anak Perusahaan</div>
                      </div>
                      <div className="p-4 bg-blue-50 border border-blue-200 rounded-lg">
                        <div className="text-2xl font-bold text-blue-600">{divisi && divisi.length || 0}</div>
                        <div className="text-sm text-blue-600">Divisi</div>
                      </div>
                    </div>

                                       {/* Struktur Organisasi Tables - Layout Sejajar */}
                    <div className="space-y-6">
                     {/* Direktorat Section */}
                     <Card className="border border-blue-200 bg-blue-50/30">
                     <CardHeader className="pb-3">
                       <CardTitle className="text-lg font-semibold text-blue-900 flex items-center">
                         <Briefcase className="w-5 h-5 text-blue-600 mr-2" />
                         Direktorat
                       </CardTitle>
                     </CardHeader>
                     <CardContent>
                       <Table>
                         <TableHeader>
                           <TableRow className="bg-gray-50">
                             <TableHead className="text-gray-700 font-medium w-1/5">Nama</TableHead>
                             <TableHead className="text-gray-700 font-medium w-1/5">Parent</TableHead>
                             <TableHead className="text-gray-700 font-medium w-2/5">Deskripsi</TableHead>
                             <TableHead className="text-gray-700 font-medium w-1/5">Tahun</TableHead>
                             <TableHead className="text-gray-700 font-medium w-1/5">Aksi</TableHead>
                           </TableRow>
                         </TableHeader>
                         <TableBody>
                           {direktorat && direktorat.length > 0 ? direktorat.map((item) => (
                             <TableRow key={item.id} className="hover:bg-blue-50/50 py-4">
                               <TableCell className="font-medium py-4">{item.nama}</TableCell>
                               <TableCell className="py-4">
                                 <Badge variant="outline" className="border-gray-200 text-gray-600 bg-gray-50">Tingkat Atas</Badge>
                               </TableCell>
                               <TableCell className="py-4">{item.deskripsi}</TableCell>
                               <TableCell className="py-4">{item.tahun}</TableCell>
                               <TableCell className="py-4">
                                 <div className="flex gap-2">
                                   <Button
                                     variant="ghost"
                                     size="sm"
                                     onClick={() => openEditDirektorat(item.id, item.nama, item.deskripsi)}
                                     className="text-blue-600 hover:text-blue-700"
                                   >
                                     <Edit className="w-4 h-4" />
                                   </Button>
                                   <Button
                                     variant="ghost"
                                     size="sm"
                                     onClick={() => deleteDirektorat(item.id)}
                                     className="text-red-600 hover:text-red-700"
                                   >
                                     <Trash2 className="w-4 h-4" />
                                   </Button>
                                 </div>
                               </TableCell>
                             </TableRow>
                           )) : (
                             <TableRow>
                               <TableCell colSpan={5} className="text-center text-gray-500 py-8">
                                 Belum ada data direktorat untuk tahun {selectedYear}
                               </TableCell>
                             </TableRow>
                           )}
                         </TableBody>
                       </Table>
                     </CardContent>
                   </Card>

                   {/* Subdirektorat Section */}
                   <Card className="border border-blue-200 bg-blue-50/30">
                     <CardHeader className="pb-3">
                       <CardTitle className="text-lg font-semibold text-blue-900 flex items-center">
                         <Users className="w-5 h-5 text-blue-600 mr-2" />
                         Subdirektorat
                       </CardTitle>
                     </CardHeader>
                     <CardContent>
                       <Table>
                         <TableHeader>
                           <TableRow className="bg-gray-50">
                             <TableHead className="text-gray-700 font-medium w-1/5">Nama</TableHead>
                             <TableHead className="text-gray-700 font-medium w-1/5">Parent</TableHead>
                             <TableHead className="text-gray-700 font-medium w-2/5">Deskripsi</TableHead>
                             <TableHead className="text-gray-700 font-medium w-1/5">Tahun</TableHead>
                             <TableHead className="text-gray-700 font-medium w-1/5">Aksi</TableHead>
                           </TableRow>
                         </TableHeader>
                         <TableBody>
                           {subdirektorat && subdirektorat.length > 0 ? subdirektorat.map((item) => {
                             const parentDirektorat = direktorat && direktorat.find(d => d.id === item.direktoratId);
                             return (
                               <TableRow key={item.id} className="hover:bg-blue-50/50 py-4">
                                 <TableCell className="font-medium py-4">{item.nama}</TableCell>
                                 <TableCell className="py-4">
                                   <Badge variant="outline" className="border-blue-200 text-blue-700 bg-blue-50">{parentDirektorat ? parentDirektorat.nama : 'N/A'}</Badge>
                                 </TableCell>
                                 <TableCell className="py-4">{item.deskripsi}</TableCell>
                                 <TableCell className="py-4">{item.tahun}</TableCell>
                                                                <TableCell className="py-4">
                                 <div className="flex gap-2">
                                   <Button
                                     variant="ghost"
                                     size="sm"
                                     onClick={() => openEditSubdirektorat(item.id, item.nama, item.deskripsi, item.direktoratId)}
                                     className="text-blue-600 hover:text-blue-700"
                                   >
                                     <Edit className="w-4 h-4" />
                                   </Button>
                                   <Button
                                     variant="ghost"
                                     size="sm"
                                     onClick={() => deleteSubdirektorat(item.id)}
                                     className="text-red-600 hover:text-red-700"
                                   >
                                     <Trash2 className="w-4 h-4" />
                                   </Button>
                                 </div>
                               </TableCell>
                               </TableRow>
                             );
                           }) : (
                             <TableRow>
                               <TableCell colSpan={5} className="text-center text-gray-500 py-8">
                                 Belum ada data subdirektorat untuk tahun {selectedYear}
                               </TableCell>
                             </TableRow>
                           )}
                         </TableBody>
                       </Table>
                     </CardContent>
                   </Card>

                   {/* Anak Perusahaan Section */}
                   <Card className="border border-blue-200 bg-blue-50/30">
                     <CardHeader className="pb-3">
                       <CardTitle className="text-lg font-semibold text-blue-900 flex items-center">
                         <Building className="w-5 h-5 text-blue-600 mr-2" />
                         Anak Perusahaan & Badan Afiliasi
                       </CardTitle>
                     </CardHeader>
                     <CardContent>
                       <Table>
                         <TableHeader>
                           <TableRow className="bg-gray-50">
                             <TableHead className="text-gray-700 font-medium w-1/5">Nama</TableHead>
                             <TableHead className="text-gray-700 font-medium w-1/5">Parent</TableHead>
                             <TableHead className="text-gray-700 font-medium w-2/5">Deskripsi</TableHead>
                             <TableHead className="text-gray-700 font-medium w-1/5">Tahun</TableHead>
                             <TableHead className="text-gray-700 font-medium w-1/5">Aksi</TableHead>
                           </TableRow>
                         </TableHeader>
                         <TableBody>
                           {anakPerusahaan && anakPerusahaan.length > 0 ? anakPerusahaan.map((item) => (
                             <TableRow key={item.id} className="hover:bg-blue-50/50 py-4">
                               <TableCell className="font-medium py-4">{item.nama}</TableCell>
                               <TableCell className="py-4">
                                 <Badge variant="outline" className="border-gray-200 text-gray-600 bg-gray-50">Mandiri</Badge>
                               </TableCell>
                               <TableCell className="py-4">{item.deskripsi}</TableCell>
                               <TableCell className="py-4">{item.tahun}</TableCell>
                               <TableCell className="py-4">
                                 <div className="flex gap-2">
                                   <Button
                                     variant="ghost"
                                     size="sm"
                                     onClick={() => openEditAnakPerusahaan(item.id, item.nama, item.deskripsi)}
                                     className="text-blue-600 hover:text-blue-700"
                                   >
                                     <Edit className="w-4 h-4" />
                                   </Button>
                                   <Button
                                     variant="ghost"
                                     size="sm"
                                     onClick={() => deleteAnakPerusahaan(item.id)}
                                     className="text-red-600 hover:text-red-700"
                                   >
                                     <Trash2 className="w-4 h-4" />
                                   </Button>
                                 </div>
                               </TableCell>
                             </TableRow>
                           )) : (
                             <TableRow>
                               <TableCell colSpan={5} className="text-center text-gray-500 py-8">
                                 Belum ada data anak perusahaan untuk tahun {selectedYear}
                               </TableCell>
                             </TableRow>
                           )}
                         </TableBody>
                       </Table>
                     </CardContent>
                   </Card>

                   {/* Divisi Section */}
                   <Card className="border border-blue-200 bg-blue-50/30">
                     <CardHeader className="pb-3">
                       <CardTitle className="text-lg font-semibold text-blue-900 flex items-center">
                         <Building2 className="w-5 h-5 text-blue-600 mr-2" />
                         Divisi
                       </CardTitle>
                     </CardHeader>
                     <CardContent>
                       <Table>
                         <TableHeader>
                           <TableRow className="bg-gray-50">
                             <TableHead className="text-gray-700 font-medium w-1/5">Nama</TableHead>
                             <TableHead className="text-gray-700 font-medium w-1/5">Parent</TableHead>
                             <TableHead className="text-gray-700 font-medium w-2/5">Deskripsi</TableHead>
                             <TableHead className="text-gray-700 font-medium w-1/5">Tahun</TableHead>
                             <TableHead className="text-gray-700 font-medium w-1/5">Aksi</TableHead>
                           </TableRow>
                         </TableHeader>
                         <TableBody>
                           {divisi && divisi.length > 0 ? divisi.map((item) => {
                             const parentSubdirektorat = subdirektorat && subdirektorat.find(s => s.id === item.subdirektoratId);
                             return (
                               <TableRow key={item.id} className="hover:bg-blue-50/50 py-4">
                                 <TableCell className="font-medium py-4">{item.nama}</TableCell>
                                 <TableCell className="py-4">
                                   <Badge variant="outline" className="border-blue-200 text-blue-700 bg-blue-50">{parentSubdirektorat ? parentSubdirektorat.nama : 'N/A'}</Badge>
                                 </TableCell>
                                 <TableCell className="py-4">{item.deskripsi}</TableCell>
                                 <TableCell className="py-4">{item.tahun}</TableCell>
                                                                <TableCell className="py-4">
                                 <div className="flex gap-2">
                                   <Button
                                     variant="ghost"
                                     size="sm"
                                     onClick={() => openEditDivisi(item.id, item.nama, item.deskripsi, item.subdirektoratId)}
                                     className="text-blue-600 hover:text-blue-700"
                                   >
                                     <Edit className="w-4 h-4" />
                                   </Button>
                                   <Button
                                     variant="ghost"
                                     size="sm"
                                     onClick={() => deleteDivisi(item.id)}
                                     className="text-red-600 hover:text-red-700"
                                   >
                                     <Trash2 className="w-4 h-4" />
                                   </Button>
                                 </div>
                               </TableCell>
                               </TableRow>
                             );
                           }) : (
                             <TableRow>
                               <TableCell colSpan={5} className="text-center text-gray-500 py-8">
                                 Belum ada data divisi untuk tahun {selectedYear}
                               </TableCell>
                             </TableRow>
                           )}
                         </TableBody>
                       </Table>
                     </CardContent>
                   </Card>
                   </div>
                 </CardContent>
               </Card>
             </TabsContent>

                         {/* Manajemen Akun Tab */}
             <TabsContent value="manajemen-akun">
               <Card className="border-0 shadow-xl bg-white/95 backdrop-blur-sm">
                 <CardHeader className="pb-4">
                   <div className="flex items-center space-x-3 mb-4">
                     <div className="p-3 bg-gradient-to-r from-blue-100 to-indigo-100 rounded-xl shadow-sm">
                       <Users className="w-7 h-7 text-blue-600" />
                     </div>
                     <div>
                       <CardTitle className="text-2xl font-bold text-blue-900">Setup Manajemen Akun</CardTitle>
                       <CardDescription className="text-base text-blue-700">
                         Setup akun untuk sistem GCG dengan role dan struktur organisasi. Bisa diakses meskipun belum ada tahun buku yang dipilih.
                       </CardDescription>
                     </div>
                   </div>
                   
                   <div className="flex items-center gap-4">
                     {selectedYear && (
                       <div className="inline-flex items-center px-4 py-2 bg-gradient-to-r from-blue-100 to-blue-200 rounded-full border border-blue-300 shadow-sm">
                         <div className="w-2 h-2 bg-blue-500 rounded-full mr-2 animate-pulse"></div>
                         <span className="text-sm font-semibold text-blue-800">
                           Tahun Aktif: {selectedYear}
                         </span>
                       </div>
                     )}
                     
                     {selectedYear && (
                       <Button
                         onClick={() => setShowBulkDeleteDialog(true)}
                         variant="destructive"
                         size="sm"
                         className="bg-gradient-to-r from-red-500 to-red-600 hover:from-red-600 hover:to-red-700 
                                  text-white shadow-md hover:shadow-lg transition-all duration-200 
                                  border-0 px-4 py-2 rounded-lg font-semibold text-xs flex items-center gap-2"
                       >
                         <AlertTriangle className="w-4 h-4" />
                         Hapus Semua Data Tahun {selectedYear}
                       </Button>
                     )}
                   </div>
                   {!selectedYear && (
                     <div className="inline-flex items-center px-4 py-2 bg-gradient-to-r from-yellow-100 to-yellow-200 rounded-full border border-yellow-300 shadow-sm">
                       <div className="w-2 h-2 bg-yellow-500 rounded-full mr-2 animate-pulse"></div>
                       <span className="text-sm font-semibold text-yellow-800">
                         Status: Belum ada tahun yang dipilih - data akan disimpan untuk tahun default
                       </span>
                     </div>
                   )}
                 </CardHeader>
                 <CardContent className="space-y-6">
                   {/* Quick Actions */}
                   <div className="flex flex-wrap gap-3 items-center">
                     <Button 
                       onClick={() => setShowUserDialog(true)}
                       className="bg-blue-600 hover:bg-blue-700"
                       disabled={users.filter(u => u.role === 'superadmin').length >= 2 && userForm.role === 'superadmin'}
                     >
                       <Plus className="w-4 h-4 mr-2" />
                       Tambah PIC Baru
                     </Button>
                     
                     {/* Superadmin Count Indicator */}
                     <div className="flex items-center space-x-2 px-3 py-2 bg-orange-50 border border-orange-200 rounded-lg">
                       <div className="w-2 h-2 bg-orange-500 rounded-full"></div>
                       <span className="text-sm text-orange-700">
                         Superadmin: {users.filter(u => u.role === 'superadmin').length}/2
                       </span>
                       {users.filter(u => u.role === 'superadmin').length >= 2 && (
                         <span className="text-xs text-orange-600 font-medium">
                           (Maksimum tercapai)
                         </span>
                       )}
                     </div>
                     <Button 
                       onClick={handleUseDefaultUsers}
                       variant="outline"
                       className="border-blue-600 text-blue-600 hover:bg-blue-50"
                     >
                       <Copy className="w-4 h-4 mr-2" />
                       Gunakan Data Default
                     </Button>
                    </div>

                   {/* Data Overview */}
                   <div className="grid grid-cols-2 md:grid-cols-4 gap-4">
                     <div className="p-4 bg-blue-50 border border-blue-200 rounded-lg">
                       <div className="text-2xl font-bold text-blue-600">
                         {users && users.length || 0}
                       </div>
                       <div className="text-sm text-blue-600">Total Users</div>
                     </div>
                     <div className="p-4 bg-blue-50 border border-blue-200 rounded-lg">
                       <div className="text-2xl font-bold text-blue-600">
                         {users && users.filter(u => u.role === 'admin').length || 0}
                       </div>
                       <div className="text-sm text-blue-600">Admin</div>
                     </div>

                     <div className="p-4 bg-blue-50 border border-blue-200 rounded-lg">
                       <div className="text-2xl font-bold text-blue-600">
                         {users && users.filter(u => u.role === 'superadmin').length || 0}
                       </div>
                       <div className="text-sm text-blue-600">Super Admin</div>
                     </div>
                   </div>

                   {/* Users Table */}
                   <div>
                     <h3 className="text-lg font-semibold text-gray-900 mb-3">Daftar User</h3>
                     <Table>
                       <TableHeader>
                         <TableRow className="bg-gray-50">
                           <TableHead className="text-gray-700 font-medium">Nama</TableHead>
                           <TableHead className="text-gray-700 font-medium">Email</TableHead>
                           <TableHead className="text-gray-700 font-medium">Role</TableHead>
                           <TableHead className="text-gray-700 font-medium">Direktorat</TableHead>
                           <TableHead className="text-gray-700 font-medium">Subdirektorat</TableHead>
                           <TableHead className="text-gray-700 font-medium">Divisi</TableHead>
                           <TableHead className="text-gray-700 font-medium">WhatsApp</TableHead>
                           <TableHead className="text-gray-700 font-medium">Tahun</TableHead>
                           <TableHead className="text-gray-700 font-medium">Aksi</TableHead>
                         </TableRow>
                       </TableHeader>
                       <TableBody>
                         {users && users.length > 0 ?
                           users.map((item) => (
                           <TableRow key={item.id}>
                             <TableCell className="font-medium">{item.name}</TableCell>
                             <TableCell>{item.email}</TableCell>
                             <TableCell>
                               <Badge 
                                 variant={item.role === 'superadmin' ? 'default' : 
                                         item.role === 'admin' ? 'secondary' : 'outline'}
                                 className={item.role === 'superadmin' ? 'bg-red-100 text-red-800' :
                                           item.role === 'admin' ? 'bg-blue-100 text-blue-800' :
                                           'bg-gray-100 text-gray-800'}
                               >
                                 {item.role === 'superadmin' ? 'Super Admin' : 'Admin'}
                               </Badge>
                             </TableCell>
                             <TableCell>{item.direktorat || 'N/A'}</TableCell>
                             <TableCell>{item.subdirektorat || 'N/A'}</TableCell>
                             <TableCell>{item.divisi || 'N/A'}</TableCell>
                             <TableCell>{item.whatsapp || 'N/A'}</TableCell>
                             <TableCell>{item.tahun}</TableCell>
                             <TableCell>
                               <div className="flex gap-2">
                                 <Button
                                   variant="ghost"
                                   size="sm"
                                   onClick={() => handleEditUser(item)}
                                   className="text-blue-600 hover:text-blue-700"
                                 >
                                   <Edit className="w-4 h-4" />
                                 </Button>
                                 <Button
                                   variant="ghost"
                                   size="sm"
                                   onClick={() => handleDeleteUser(item.id)}
                                   disabled={deletingUsers.has(item.id)}
                                   className="text-red-600 hover:text-red-700 disabled:opacity-50"
                                 >
                                   <Trash2 className="w-4 h-4" />
                                 </Button>
                               </div>
                             </TableCell>
                           </TableRow>
                         )) : (
                           <TableRow>
                             <TableCell colSpan={9} className="text-center text-gray-500 py-8">
                               {selectedYear ? `Belum ada data user untuk tahun ${selectedYear}` : 'Belum ada data user dalam sistem'}
                             </TableCell>
                           </TableRow>
                         )}
                       </TableBody>
                     </Table>
                   </div>
                 </CardContent>
               </Card>
             </TabsContent>

                         {/* Kelola Dokumen Tab */}
             <TabsContent value="kelola-dokumen">
<<<<<<< HEAD
               <Card className="border-0 shadow-lg">
                 <CardHeader>
                   <div className="flex items-center justify-between">
                     <div>
                       <CardTitle className="flex items-center space-x-2">
                         <FileText className="w-5 h-5 text-orange-600" />
                         <span>Setup Kelola Dokumen GCG</span>
                       </CardTitle>
                       <CardDescription>
                         Setup dokumen GCG dan aspek untuk tahun buku baru dengan tabel inline editing
                       </CardDescription>
                     </div>
                     <ExportDatabaseButton year={selectedYear} />
                   </div>
                 </CardHeader>
=======
               <div className="space-y-6">
                 {/* Header */}
                 <div className="mb-6 p-6 bg-gradient-to-r from-blue-50 via-blue-25 to-indigo-50 border border-blue-200 rounded-xl shadow-sm">
                   <div className="flex items-center space-x-3 mb-3">
                     <div className="p-2 bg-gradient-to-r from-blue-500 to-blue-600 rounded-lg shadow-sm">
                       <FileText className="w-6 h-6 text-white" />
                     </div>
                     <div>
                       <h2 className="text-xl font-bold text-blue-900">Setup Kelola Dokumen GCG</h2>
                       <p className="text-blue-700 text-sm">
                         Setup dokumen GCG dan aspek untuk tahun buku baru dengan tabel inline editing
                       </p>
                     </div>
                   </div>
                   
                   <div className="flex items-center gap-4">
                     {selectedYear && (
                       <div className="inline-flex items-center px-4 py-2 bg-gradient-to-r from-blue-100 to-blue-200 rounded-full border border-blue-300 shadow-sm">
                         <div className="w-2 h-2 bg-blue-500 rounded-full mr-2 animate-pulse"></div>
                         <span className="text-sm font-semibold text-blue-800">
                           Tahun Aktif: {selectedYear}
                         </span>
                       </div>
                     )}
                     
                     {selectedYear && (
                       <Button
                         onClick={() => setShowBulkDeleteDialog(true)}
                         variant="destructive"
                         size="sm"
                         className="bg-gradient-to-r from-red-500 to-red-600 hover:from-red-600 hover:to-red-700 
                                  text-white shadow-md hover:shadow-lg transition-all duration-200 
                                  border-0 px-4 py-2 rounded-lg font-semibold text-xs flex items-center gap-2"
                       >
                         <AlertTriangle className="w-4 h-4" />
                         Hapus Semua Data Tahun {selectedYear}
                       </Button>
                     )}
                   </div>
                   {!selectedYear && (
                     <div className="inline-flex items-center px-4 py-2 bg-gradient-to-r from-yellow-100 to-yellow-200 rounded-full border border-yellow-300 shadow-sm">
                       <div className="w-2 h-2 bg-yellow-500 rounded-full mr-2 animate-pulse"></div>
                       <span className="text-sm font-semibold text-yellow-800">
                         Status: Belum ada tahun yang dipilih - data akan disimpan untuk tahun default
                       </span>
                     </div>
                   )}
                 </div>

                 {/* Main Content Card */}
                 <Card className="border-0 shadow-xl bg-white/95 backdrop-blur-sm">
>>>>>>> c6f58400
                 <CardContent className="space-y-6">
                                                           {/* Quick Actions */}
                     <div className="flex flex-wrap gap-3 items-center justify-between">
                       <div className="flex flex-wrap gap-3">
                       <Button
                         onClick={() => {
                           const currentYear = selectedYear || new Date().getFullYear();
                           const nextRowNumber = Math.max(...checklistItems.filter(item => item.tahun === currentYear).map(item => item.rowNumber || 0), 0) + 1;
                           const newItem: ChecklistItem = {
                             id: generateChecklistId(currentYear, nextRowNumber),
                             aspek: '',
                             deskripsi: '',
                             status: 'pending',
                             catatan: '',
                             tahun: currentYear,
                             rowNumber: nextRowNumber
                           };
                           setChecklistItems(prev => [...prev, newItem]);
                           setNewItems(prev => new Set(prev).add(newItem.id));

                           // Simpan ke localStorage dan update context
                           const updatedItems = [...checklistItems, newItem];

                           // Update original items untuk tracking changes
                           setOriginalChecklistItems(prev => [...prev, newItem]);

                           // Sync data dengan context menggunakan helper function
                           syncDataWithContext(updatedItems);

                           console.log('PengaturanBaru: Added new item via main button', {
                             newItem,
                             nextRowNumber,
                             currentYear,
                             totalItems: updatedItems.length
                           });

                           // Auto-scroll ke item baru setelah state update
                           setTimeout(() => {
                             if (newItemRef.current) {
                               newItemRef.current.scrollIntoView({
                                 behavior: 'smooth',
                                 block: 'center'
                               });
                             }
                           }, 100);

                           // Remove highlight after 5 seconds
                           setTimeout(() => {
                             setNewItems(prev => {
                               const updated = new Set(prev);
                               updated.delete(newItem.id);
                               return updated;
                             });
                           }, 5000);
                         }}
                         className="bg-blue-600 hover:bg-blue-700"
                       >
                         <Plus className="w-4 h-4 mr-2" />
                         Tambah Item Baru
                       </Button>
                         
                                               <Button 
                          onClick={() => setShowAspekManagementPanel(true)}
                          className="bg-blue-600 hover:bg-blue-700"
                        >
                          <Settings className="w-4 h-4 mr-2" />
                          Kelola Aspek
                        </Button>
                         
                       {!showDefaultDataButton ? (
                         <Button 
                           onClick={() => setShowDefaultDataButton(true)}
                           variant="outline"
                           className="border-blue-600 text-blue-600 hover:bg-blue-50"
                         >
                           <Eye className="w-4 h-4 mr-2" />
                           Tampilkan Data Default
                         </Button>
                       ) : (
                         <Button 
                           onClick={handleUseDefaultChecklist}
                           variant="outline"
                           className="border-blue-600 text-blue-600 hover:bg-blue-700"
                         >
                           <Copy className="w-4 h-4 mr-2" />
                             Gunakan Data Default (285 Items)
                         </Button>
                       )}
                       </div>
                     </div>

                   {/* Assignment Distribution Panel - Collapsible */}
                   <div className="bg-gradient-to-r from-blue-50 to-indigo-50 border border-blue-200 rounded-lg mb-4">
                     <div 
                       className="flex items-center justify-between p-4 cursor-pointer hover:bg-blue-100 transition-colors"
                       onClick={() => setIsAssignmentPanelMinimized(!isAssignmentPanelMinimized)}
                     >
                       <div className="flex items-center space-x-8">
                         <div className="text-center">
                       <div className="text-2xl font-bold text-blue-600">{checklistItems && checklistItems.length || 0}</div>
                       <div className="text-sm text-blue-600">Total Item</div>
                     </div>
                         <div className="text-center">
                           <div className="text-2xl font-bold text-orange-600">
                         {(() => {
                           const yearAssignments = assignments?.filter(a => a.tahun === selectedYear) || [];
                           const validAssignments = yearAssignments.filter(a => {
                             if (assignmentType === 'divisi') {
                                   return a.divisi && a.divisi.trim() !== '' && a.divisi !== 'undefined' && a.divisi !== 'null';
                             } else {
                                   return a.subdirektorat && a.subdirektorat.trim() !== '' && a.subdirektorat !== 'undefined' && a.subdirektorat !== 'null';
                             }
                           });
                           const uniqueTargets = [...new Set(validAssignments.map(a => {
                             return assignmentType === 'divisi' ? a.divisi.trim() : a.subdirektorat.trim();
                           }))];
                           return uniqueTargets.length;
                         })()}
                       </div>
                           <div className="text-sm text-orange-600">{assignmentType === 'divisi' ? 'Divisi Aktif' : 'Subdirektorat Aktif'}</div>
                       </div>
                       </div>
                       <div className="flex items-center space-x-2">
                         <span className="text-sm font-medium text-blue-700">Distribusi Penugasan</span>
                         <svg 
                           className={`w-5 h-5 transition-transform ${isAssignmentPanelMinimized ? 'rotate-180' : ''}`} 
                           fill="none" 
                           stroke="currentColor" 
                           viewBox="0 0 24 24"
                         >
                           <path strokeLinecap="round" strokeLinejoin="round" strokeWidth={2} d="M19 9l-7 7-7-7" />
                         </svg>
                     </div>
                   </div>

                     {/* Expandable Assignment Distribution */}
                     {!isAssignmentPanelMinimized && (
                       <div className="border-t border-blue-200 p-4 bg-white">
                   {(() => {
                     const yearAssignments = assignments?.filter(a => a.tahun === selectedYear) || [];
                           const targetCounts = yearAssignments.reduce((acc, assignment) => {
                       const target = assignmentType === 'divisi' 
                         ? assignment.divisi?.trim() 
                         : assignment.subdirektorat?.trim();
                             if (target && target !== 'undefined' && target !== 'null') {
                         acc[target] = (acc[target] || 0) + 1;
                       }
                       return acc;
                     }, {} as Record<string, number>);
                     
                     const sortedTargets = Object.entries(targetCounts)
                             .filter(([target]) => target && target.trim() !== '')
                       .sort(([,a], [,b]) => b - a);
                     
                           const unassignedCount = checklistItems.length - yearAssignments.length;
                           
                           return (
                             <div className="space-y-4">
                               <div className="grid grid-cols-1 md:grid-cols-2 lg:grid-cols-3 gap-4">
                                 <div className="space-y-2">
                                   <h4 className="font-semibold text-gray-800 text-sm flex items-center">
                                     <div className="w-2 h-2 bg-blue-500 rounded-full mr-2"></div>
                                     Total Penugasan
                         </h4>
                                   <div className="text-2xl font-bold text-blue-600">{yearAssignments.length}</div>
                                   <div className="text-xs text-gray-600">
                                     {checklistItems.length > 0 ? Math.round((yearAssignments.length / checklistItems.length) * 100) : 0}% dari total item
                                   </div>
                                 </div>
                                 
                                 <div className="space-y-2">
                                   <h4 className="font-semibold text-gray-800 text-sm flex items-center">
                                     <div className="w-2 h-2 bg-red-500 rounded-full mr-2"></div>
                                     Belum Ditugaskan
                                   </h4>
                                   <div className="text-2xl font-bold text-red-600">{unassignedCount}</div>
                                   <div className="text-xs text-gray-600">
                                     {checklistItems.length > 0 ? Math.round((unassignedCount / checklistItems.length) * 100) : 0}% dari total item
                                   </div>
                                 </div>
                                 
                                 <div className="space-y-2">
                                   <h4 className="font-semibold text-gray-800 text-sm flex items-center">
                                     <div className="w-2 h-2 bg-green-500 rounded-full mr-2"></div>
                                     {assignmentType === 'divisi' ? 'Divisi' : 'Subdirektorat'} Aktif
                                   </h4>
                                   <div className="text-2xl font-bold text-green-600">{sortedTargets.length}</div>
                                   <div className="text-xs text-gray-600">
                                     {assignmentType === 'divisi' ? 'Divisi' : 'Subdirektorat'} yang memiliki penugasan
                                   </div>
                                 </div>
                               </div>
                               
                               {sortedTargets.length > 0 && (
                                 <div className="space-y-3">
                                   <h4 className="font-semibold text-gray-800 text-sm">
                                     Detail Penugasan per {assignmentType === 'divisi' ? 'Divisi' : 'Subdirektorat'}
                                   </h4>
                                   <div className="grid grid-cols-1 md:grid-cols-2 lg:grid-cols-3 xl:grid-cols-4 gap-2 max-h-48 overflow-y-auto">
                           {sortedTargets.map(([target, count]) => (
                                       <div key={target} className="flex items-center justify-between p-3 bg-gray-50 rounded-lg border border-gray-200">
                                         <div className="flex-1 min-w-0">
                                           <div className="text-sm font-medium text-gray-800 truncate" title={target}>
                                 {target}
                                           </div>
                                           <div className="text-xs text-gray-500">
                                             {count} {count === 1 ? 'tugas' : 'tugas'}
                                           </div>
                                         </div>
                                         <div className="ml-2">
                                           <div className="w-8 h-8 bg-blue-100 text-blue-700 rounded-full flex items-center justify-center text-sm font-bold">
                                             {count}
                                           </div>
                                         </div>
                             </div>
                           ))}
                         </div>
                       </div>
                               )}
                               
                               {sortedTargets.length === 0 && (
                                 <div className="text-center py-8 text-gray-500">
                                   <div className="text-4xl mb-2">📋</div>
                                   <div className="text-sm">Belum ada penugasan untuk tahun {selectedYear}</div>
                                 </div>
                               )}
                             </div>
                           );
                   })()}
                       </div>
                     )}
                   </div>




                                                           {/* Checklist Items Table with Enhanced Design */}
                    <div ref={checklistTableRef}>
                       <div className="mb-4">
                        <h3 className="text-lg font-semibold text-gray-900">Dokumen GCG Checklist</h3>
                         <p className="text-sm text-gray-600 mt-1">
                           Pilih tipe penugasan langsung di dropdown "Tugaskan Ke" untuk setiap item
                         </p>
                        </div>
                      <div className="overflow-hidden rounded-lg border border-gray-200 shadow-sm">
                        <div className="overflow-x-auto">
                        <Table>
                          <TableHeader>
                              <TableRow className="bg-gray-50 border-b border-gray-200">
                                <TableHead className="text-gray-700 font-semibold w-16 text-center px-3 py-3">No</TableHead>
                                <TableHead className="text-gray-700 font-semibold w-48 text-left px-3 py-3">Aspek</TableHead>
                                <TableHead className="text-gray-700 font-semibold w-96 text-left px-3 py-3">Deskripsi</TableHead>
                                <TableHead className="text-gray-700 font-semibold w-72 text-left px-3 py-3">Tugaskan Ke</TableHead>
                                <TableHead className="text-gray-700 font-semibold w-32 text-center px-3 py-3">Aksi</TableHead>
                            </TableRow>
                          </TableHeader>
                          <TableBody>
                              {paginatedItems && paginatedItems.length > 0 ? paginatedItems.map((item, index) => {
                                const globalIndex = (currentPage - 1) * itemsPerPage + index;
                                return (
                              <TableRow 
                                key={item.id} 
                                ref={newItems.has(item.id) ? newItemRef : null}
                                  className={`border-b border-gray-100 ${
                                  newItems.has(item.id) 
                                      ? 'bg-blue-50 border-blue-200' 
                                      : 'hover:bg-gray-50'
                                  }`}
                                >
                                <TableCell className="text-center px-3 py-2">
                                  <div className="flex items-center justify-center gap-1">
                                    <span className="text-sm font-medium text-gray-600">
                                      {item.rowNumber || (globalIndex + 1)}
                                    </span>
                                    {newItems.has(item.id) && (
                                      <span className="inline-flex items-center px-1.5 py-0.5 rounded text-xs font-medium bg-blue-100 text-blue-800">
                                        NEW
                                      </span>
                                    )}
                                  </div>
                                </TableCell>
                                <TableCell className="px-3 py-2">
                                  <Select
                                    value={item.aspek || 'none'}
                                    onValueChange={(value) => {
                                      const newValue = value === 'none' ? '' : value;
                                      setChecklistItems(prev => prev.map(i => 
                                        i.id === item.id ? { ...i, aspek: newValue } : i
                                      ));
                                      trackItemChange(item.id);
                                    }}
                                  >
                                    <SelectTrigger className="w-full h-8 text-sm border-gray-300 focus:border-blue-500 focus:ring-1 focus:ring-blue-500">
                                      <SelectValue placeholder="Pilih Aspek" />
                                    </SelectTrigger>
                                    <SelectContent>
                                      <SelectItem value="none">Tidak Ada Aspek</SelectItem>
                                      {currentYearAspects.map((aspek) => (
                                        <SelectItem key={aspek.id} value={aspek.nama}>
                                          {aspek.nama}
                                        </SelectItem>
                                      ))}
                                    </SelectContent>
                                  </Select>
                                </TableCell>
                                <TableCell className="px-3 py-2">
                                  <Textarea
                                    value={item.deskripsi || ''}
                                    placeholder="Masukkan deskripsi dokumen GCG..."
                                    className="w-full min-h-[60px] text-sm resize-none border-gray-300 focus:border-blue-500 focus:ring-1 focus:ring-blue-500"
                                    onChange={(e) => {
                                      const newValue = e.target.value;
                                      setChecklistItems(prev => prev.map(i => 
                                        i.id === item.id ? { ...i, deskripsi: newValue } : i
                                      ));
                                      trackItemChange(item.id);
                                    }}
                                    onBlur={() => {
                                      // Hanya track changes saat user selesai mengetik
                                      if (hasItemChanges(item.id)) {
                                        console.log('PengaturanBaru: User finished typing for item', item.id);
                                      }
                                    }}
                                  />
                                </TableCell>
                                <TableCell className="px-3 py-2">
                                  <AssignmentDropdown 
                                    item={item}
                                    onAssign={handleAssignment}
                                    isSuperAdmin={currentUser?.role === 'superadmin'}
                                    assignmentType={assignmentType}
                                    assignments={assignments}
                                    selectedYear={selectedYear}
                                    currentAssignmentLabel={item.pic || null}
                                    onAssignmentTypeChange={setAssignmentType}
                                  />
                                </TableCell>
                                <TableCell className="px-3 py-2">
                                  <div className="flex items-center justify-center gap-1">
                                    {/* Save Button - Only show when item has changes */}
                                    {hasItemChanges(item.id) && (
                                      <button
                                        onClick={() => handleSaveItem(item.id)}
                                        className="p-1.5 text-blue-600 hover:text-blue-700 hover:bg-blue-50 rounded transition-colors"
                                        title="Simpan perubahan"
                                      >
                                        <CheckCircle className="w-4 h-4" />
                                      </button>
                                    )}
                                    
                                    {/* Cancel Button - Only show when item has changes */}
                                    {hasItemChanges(item.id) && (
                                      <button
                                        onClick={() => handleCancelItemChanges(item.id)}
                                        className="p-1.5 text-orange-600 hover:text-orange-700 hover:bg-orange-50 rounded transition-colors"
                                        title="Batal perubahan"
                                      >
                                        <X className="w-4 h-4" />
                                      </button>
                                    )}
                                    
                                    {/* Delete Button */}
                                    <button
                                      onClick={() => handleDeleteChecklist(item.id)}
                                      className="p-1.5 text-red-600 hover:text-red-700 hover:bg-red-50 rounded transition-colors"
                                      title="Hapus item"
                                    >
                                      <Trash2 className="w-4 h-4" />
                                    </button>
                                  </div>
                                </TableCell>
                              </TableRow>
                                );
                              }) : (
                              <TableRow>
                                <TableCell colSpan={5} className="text-center text-gray-500 py-8">
                                  Belum ada data checklist untuk tahun {selectedYear}
                                </TableCell>
                              </TableRow>
                            )}
                          </TableBody>
                        </Table>
                        </div>
                        
                        {/* Pagination Controls - Optimal untuk 200+ items */}
                        {checklistItems.length > itemsPerPage && (
                          <div className="bg-gray-50 border-t border-gray-200 px-4 py-3">
                            <div className="flex items-center justify-between">
                              <div className="flex items-center space-x-4">
                                <span className="text-sm text-gray-700">
                                  Menampilkan {((currentPage - 1) * itemsPerPage) + 1}-{Math.min(currentPage * itemsPerPage, checklistItems.length)} dari {checklistItems.length} item
                                </span>
                                <div className="flex items-center space-x-2">
                                  <label className="text-sm text-gray-700">Per halaman:</label>
                                  <Select value={itemsPerPage.toString()} onValueChange={(value) => setItemsPerPage(Number(value))}>
                                    <SelectTrigger className="w-20 h-8">
                                      <SelectValue />
                                    </SelectTrigger>
                                    <SelectContent>
                                      <SelectItem value="25">25</SelectItem>
                                      <SelectItem value="50">50</SelectItem>
                                      <SelectItem value="100">100</SelectItem>
                                      <SelectItem value="200">200</SelectItem>
                                    </SelectContent>
                                  </Select>
                                </div>
                              </div>
                              <div className="flex items-center space-x-1">
                                <button
                                  onClick={() => setCurrentPage(1)}
                                  disabled={currentPage === 1}
                                  className="px-2 py-1 text-sm border border-gray-300 rounded hover:bg-gray-100 disabled:opacity-50 disabled:cursor-not-allowed"
                                >
                                  First
                                </button>
                                <button
                                  onClick={() => setCurrentPage(prev => Math.max(1, prev - 1))}
                                  disabled={currentPage === 1}
                                  className="px-2 py-1 text-sm border border-gray-300 rounded hover:bg-gray-100 disabled:opacity-50 disabled:cursor-not-allowed"
                                >
                                  Prev
                                </button>
                                <span className="px-3 py-1 text-sm text-gray-700">
                                  {currentPage} / {totalPages}
                                </span>
                                <button
                                  onClick={() => setCurrentPage(prev => Math.min(totalPages, prev + 1))}
                                  disabled={currentPage === totalPages}
                                  className="px-2 py-1 text-sm border border-gray-300 rounded hover:bg-gray-100 disabled:opacity-50 disabled:cursor-not-allowed"
                                >
                                  Next
                                </button>
                                <button
                                  onClick={() => setCurrentPage(totalPages)}
                                  disabled={currentPage === totalPages}
                                  className="px-2 py-1 text-sm border border-gray-300 rounded hover:bg-gray-100 disabled:opacity-50 disabled:cursor-not-allowed"
                                >
                                  Last
                                </button>
                              </div>
                            </div>
                          </div>
                        )}
                      </div>
                    </div>
                 </CardContent>
               </Card>
             </div>
                           </TabsContent>
            </Tabs>

            {/* Floating Actions - Only show on Kelola Dokumen tab */}
            {activeTab === 'kelola-dokumen' && (
              <div className="fixed bottom-6 right-6 flex flex-col gap-3 z-30">
                {/* Tambah Item Baru floating - Icon only */}
                <Button
                  onClick={() => {
                    const currentYear = selectedYear || new Date().getFullYear();
                    const nextRowNumber = Math.max(...checklistItems.filter(item => item.tahun === currentYear).map(item => item.rowNumber || 0), 0) + 1;
                    const newItem: ChecklistItem = {
                      id: generateChecklistId(currentYear, nextRowNumber),
                      aspek: '',
                      deskripsi: '',
                      status: 'pending',
                      catatan: '',
                      tahun: currentYear,
                      rowNumber: nextRowNumber
                    };
                    setChecklistItems(prev => [...prev, newItem]);
                    setNewItems(prev => new Set(prev).add(newItem.id));
                    
                    // Simpan ke localStorage dan update context
                    const updatedItems = [...checklistItems, newItem];
                    
                    // Update original items untuk tracking changes
                    setOriginalChecklistItems(prev => [...prev, newItem]);
                    
                    // Sync data dengan context menggunakan helper function
                    syncDataWithContext(updatedItems);
                    
                    console.log('PengaturanBaru: Added new item via floating button', {
                      newItem,
                      totalItems: updatedItems.length,
                      year: selectedYear
                    });
                    
                    // Auto-scroll ke item baru setelah state update
                    setTimeout(() => {
                      if (newItemRef.current) {
                        newItemRef.current.scrollIntoView({ 
                          behavior: 'smooth', 
                          block: 'center' 
                        });
                      }
                    }, 100);
                    
                    // Remove highlight after 5 seconds
                    setTimeout(() => {
                      setNewItems(prev => {
                        const updated = new Set(prev);
                        updated.delete(newItem.id);
                        return updated;
                      });
                    }, 5000);
                  }}
                  size="icon"
                  className="bg-indigo-600 hover:bg-indigo-700 shadow-lg w-12 h-12 rounded-full"
                  title="Tambah Item Baru"
                >
                  <Plus className="w-5 h-5" />
                </Button>

                {/* Back to Top - Icon only */}
                {showBackToTop && (
                  <Button
                    variant="outline"
                    size="icon"
                    onClick={() => window.scrollTo({ top: 0, behavior: 'smooth' })}
                    className="bg-white border-gray-300 shadow-md w-12 h-12 rounded-full"
                    title="Kembali ke Atas"
                  >
                    <ChevronUp className="w-5 h-5" />
                  </Button>
                )}
              </div>
            )}

                      {/* Dialog Copy Options */}
            {showCopyOptionsDialog && (
              <div className="fixed inset-0 bg-black bg-opacity-50 z-50 flex items-center justify-center p-4">
                <div className="bg-white rounded-lg p-6 w-full max-w-md">
                  <h3 className="text-lg font-semibold text-gray-900 mb-4">
                    Pilih Data yang Ingin Di-copy
                  </h3>
                  <p className="text-sm text-gray-600 mb-4">
                    Tahun {newYearToSetup} akan mengcopy data dari tahun {copySourceYear}. 
                    Pilih data mana yang ingin di-copy:
                  </p>
                  
                  <div className="space-y-4 mb-6">
                    {/* Struktur Organisasi */}
                    <div className="flex items-center space-x-3">
                      <input
                        type="checkbox"
                        id="copy-struktur"
                        checked={copyOptions.strukturOrganisasi}
                        onChange={(e) => setCopyOptions(prev => ({ 
                          ...prev, 
                          strukturOrganisasi: e.target.checked 
                        }))}
                        className="w-4 h-4 text-blue-600 border-gray-300 rounded focus:ring-blue-500"
                      />
                      <label htmlFor="copy-struktur" className="text-sm font-medium text-blue-700">
                        Struktur Organisasi
                      </label>
                    </div>
                    
                    {/* Manajemen Akun */}
                    <div className="flex items-center space-x-3">
                      <input
                        type="checkbox"
                        id="copy-manajemen"
                        checked={copyOptions.manajemenAkun}
                        onChange={(e) => setCopyOptions(prev => ({ 
                          ...prev, 
                          manajemenAkun: e.target.checked 
                        }))}
                        className="w-4 h-4 text-blue-600 border-gray-300 rounded focus:ring-blue-500"
                      />
                      <label htmlFor="copy-manajemen" className="text-sm font-medium text-blue-700">
                        Manajemen Akun
                      </label>
                    </div>
                    
                    {/* Kelola Dokumen */}
                    <div className="flex items-center space-x-3">
                      <input
                        type="checkbox"
                        id="copy-dokumen"
                        checked={copyOptions.kelolaDokumen}
                        onChange={(e) => setCopyOptions(prev => ({ 
                          ...prev, 
                          kelolaDokumen: e.target.checked 
                        }))}
                        className="w-4 h-4 text-blue-600 border-gray-300 rounded focus:ring-blue-500"
                      />
                      <label htmlFor="copy-dokumen" className="text-sm font-medium text-blue-700">
                        Kelola Dokumen
                      </label>
                    </div>
                  </div>
                  
                  <div className="flex gap-3">
                                          <Button
                        onClick={handleCopyOptionsSubmit}
                        className="flex-1 bg-blue-600 hover:bg-blue-700"
                      >
                        {Object.values(copyOptions).some(Boolean) ? 'Copy Data' : 'Lanjut Tanpa Copy'}
                      </Button>
                    <Button
                      variant="outline"
                      onClick={() => {
                        setShowCopyOptionsDialog(false);
                        setNewYearToSetup(null);
                        setCopySourceYear(null);
                        setCopyOptions({
                          strukturOrganisasi: false,
                          manajemenAkun: false,
                          kelolaDokumen: false
                        });
                      }}
                      className="flex-1"
                    >
                      Batal
                    </Button>
                  </div>
                </div>
              </div>
            )}

            {/* Dialog untuk Struktur Organisasi */}
            
            {/* Dialog Direktorat */}
          {showDirektoratDialog && (
            <div className="fixed inset-0 bg-black bg-opacity-50 z-50 flex items-center justify-center p-4">
              <div className="bg-white rounded-lg p-6 w-full max-w-md border border-blue-200 shadow-xl">
                <h3 className="text-lg font-semibold text-blue-900 mb-4">Tambah Direktorat</h3>
                <form onSubmit={handleDirektoratSubmit} className="space-y-4">
                  <div>
                    <Label htmlFor="direktorat-nama" className="text-blue-800 font-medium">Nama Direktorat *</Label>
                    <Input
                      id="direktorat-nama"
                      value={strukturForm.direktorat.nama}
                      onChange={(e) => setStrukturForm(prev => ({ 
                        ...prev, 
                        direktorat: { ...prev.direktorat, nama: e.target.value } 
                      }))}
                      placeholder="Contoh: Direktorat Keuangan"
                      className="border-blue-200 focus:border-blue-500 focus:ring-blue-500"
                      required
                    />
                  </div>
                  <div>
                    <Label htmlFor="direktorat-deskripsi" className="text-blue-800 font-medium">Deskripsi</Label>
                    <Textarea
                      id="direktorat-deskripsi"
                      value={strukturForm.direktorat.deskripsi}
                      onChange={(e) => setStrukturForm(prev => ({ 
                        ...prev, 
                        direktorat: { ...prev.direktorat, deskripsi: e.target.value } 
                      }))}
                      placeholder="Deskripsi direktorat (opsional)"
                      className="border-blue-200 focus:border-blue-500 focus:ring-blue-500"
                      rows={3}
                    />
                  </div>
                  <div className="flex gap-3">
                    <Button type="submit" className="flex-1 bg-blue-600 hover:bg-blue-700">
                      <Plus className="w-4 h-4 mr-2" />
                      Tambah
                    </Button>
                    <Button 
                      type="button" 
                      variant="outline" 
                      onClick={() => setShowDirektoratDialog(false)}
                      className="flex-1 border-blue-600 text-blue-600 hover:bg-blue-50"
                    >
                      Batal
                    </Button>
                  </div>
                </form>
              </div>
            </div>
          )}

          {/* Dialog Subdirektorat */}
          {showSubdirektoratDialog && (
            <div className="fixed inset-0 bg-black bg-opacity-50 z-50 flex items-center justify-center p-4">
              <div className="bg-white rounded-lg p-6 w-full max-w-md border border-blue-200 shadow-xl">
                <h3 className="text-lg font-semibold text-blue-900 mb-4">Tambah Subdirektorat</h3>
                <form onSubmit={handleSubdirektoratSubmit} className="space-y-4">
                  <div>
                    <Label htmlFor="subdirektorat-nama" className="text-blue-800 font-medium">Nama Subdirektorat *</Label>
                    <Input
                      id="subdirektorat-nama"
                      value={strukturForm.subdirektorat.nama}
                      onChange={(e) => setStrukturForm(prev => ({ 
                        ...prev, 
                        subdirektorat: { ...prev.subdirektorat, nama: e.target.value } 
                      }))}
                      placeholder="Contoh: Subdirektorat Akuntansi"
                      className="border-blue-200 focus:border-blue-500 focus:ring-blue-500"
                      required
                    />
                  </div>
                  <div>
                    <Label htmlFor="subdirektorat-direktorat" className="text-blue-800 font-medium">Direktorat *</Label>
                    <Select
                      value={strukturForm.subdirektorat.direktoratId}
                      onValueChange={(value) => setStrukturForm(prev => ({ 
                        ...prev, 
                        subdirektorat: { ...prev.subdirektorat, direktoratId: value } 
                      }))}
                    >
                      <SelectTrigger className="border-blue-200 focus:border-blue-500 focus:ring-blue-500">
                        <SelectValue placeholder="Pilih Direktorat" />
                      </SelectTrigger>
                      <SelectContent>
                        {direktorat && direktorat.length > 0 ? direktorat.map((item) => (
                          <SelectItem key={item.id} value={item.id.toString()}>
                            {item.nama}
                          </SelectItem>
                        )) : []}
                      </SelectContent>
                    </Select>
                  </div>
                  <div>
                    <Label htmlFor="subdirektorat-deskripsi" className="text-blue-800 font-medium">Deskripsi</Label>
                    <Textarea
                      id="subdirektorat-deskripsi"
                      value={strukturForm.subdirektorat.deskripsi}
                      onChange={(e) => setStrukturForm(prev => ({ 
                        ...prev, 
                        subdirektorat: { ...prev.subdirektorat, deskripsi: e.target.value } 
                      }))}
                      placeholder="Deskripsi subdirektorat (opsional)"
                      className="border-blue-200 focus:border-blue-500 focus:ring-blue-500"
                      rows={3}
                    />
                  </div>
                  <div className="flex gap-3">
                    <Button type="submit" className="flex-1 bg-blue-600 hover:bg-blue-700">
                      <Plus className="w-4 h-4 mr-2" />
                      Tambah
                    </Button>
                    <Button 
                      type="button" 
                      variant="outline" 
                      onClick={() => setShowSubdirektoratDialog(false)}
                      className="flex-1 border-blue-600 text-blue-600 hover:bg-blue-50"
                    >
                      Batal
                    </Button>
                  </div>
                </form>
              </div>
            </div>
          )}

          {/* Dialog Anak Perusahaan */}
          {showAnakPerusahaanDialog && (
            <div className="fixed inset-0 bg-black bg-opacity-50 z-50 flex items-center justify-center p-4">
              <div className="bg-white rounded-lg p-6 w-full max-w-md border border-blue-200 shadow-xl">
                <h3 className="text-lg font-semibold text-blue-900 mb-4">Tambah Anak Perusahaan</h3>
                <form onSubmit={handleAnakPerusahaanSubmit} className="space-y-4">
                  <div>
                    <Label htmlFor="anakperusahaan-nama" className="text-blue-800 font-medium">Nama *</Label>
                    <Input
                      id="anakperusahaan-nama"
                      value={strukturForm.anakPerusahaan.nama}
                      onChange={(e) => setStrukturForm(prev => ({ 
                        ...prev, 
                        anakPerusahaan: { ...prev.anakPerusahaan, nama: e.target.value } 
                      }))}
                      placeholder="Contoh: PT Pos Logistik Indonesia"
                      className="border-blue-200 focus:border-blue-500 focus:ring-blue-500"
                      required
                    />
                  </div>

                  <div>
                    <Label htmlFor="anakperusahaan-deskripsi" className="text-blue-800 font-medium">Deskripsi</Label>
                    <Textarea
                      id="anakperusahaan-deskripsi"
                      value={strukturForm.anakPerusahaan.deskripsi}
                      onChange={(e) => setStrukturForm(prev => ({ 
                        ...prev, 
                        anakPerusahaan: { ...prev.anakPerusahaan, deskripsi: e.target.value } 
                      }))}
                      placeholder="Deskripsi (opsional)"
                      className="border-blue-200 focus:border-blue-500 focus:ring-blue-500"
                      rows={3}
                    />
                  </div>
                  <div className="flex gap-3">
                    <Button type="submit" className="flex-1 bg-blue-600 hover:bg-blue-700">
                      <Plus className="w-4 h-4 mr-2" />
                      Tambah
                    </Button>
                    <Button 
                      type="button" 
                      variant="outline" 
                      onClick={() => setShowAnakPerusahaanDialog(false)}
                      className="flex-1 border-blue-600 text-blue-600 hover:bg-blue-50"
                    >
                      Batal
                    </Button>
                  </div>
                </form>
              </div>
            </div>
          )}

                                          {/* Dialog Divisi */}
           {showDivisiDialog && (
             <div className="fixed inset-0 bg-black bg-opacity-50 z-50 flex items-center justify-center p-4">
               <div className="bg-white rounded-lg p-6 w-full max-w-md border border-blue-200 shadow-xl">
                 <h3 className="text-lg font-semibold text-blue-900 mb-4">Tambah Divisi</h3>
                 <form onSubmit={handleDivisiSubmit} className="space-y-4">
                   <div>
                     <Label htmlFor="divisi-nama" className="text-blue-800 font-medium">Nama Divisi *</Label>
                     <Input
                       id="divisi-nama"
                       value={strukturForm.divisi.nama}
                       onChange={(e) => setStrukturForm(prev => ({ 
                         ...prev, 
                         divisi: { ...prev.divisi, nama: e.target.value } 
                       }))}
                       placeholder="Contoh: Divisi Akuntansi"
                       className="border-blue-200 focus:border-blue-500 focus:ring-blue-500"
                       required
                     />
                   </div>
                   <div>
                     <Label htmlFor="divisi-subdirektorat" className="text-blue-800 font-medium">Subdirektorat *</Label>
                     <Select
                       value={strukturForm.divisi.subdirektoratId}
                       onValueChange={(value) => setStrukturForm(prev => ({ 
                         ...prev, 
                         divisi: { ...prev.divisi, subdirektoratId: value } 
                       }))}
                     >
                       <SelectTrigger className="border-blue-200 focus:border-blue-500 focus:ring-blue-500">
                         <SelectValue placeholder="Pilih Subdirektorat" />
                       </SelectTrigger>
                       <SelectContent>
                         {subdirektorat && subdirektorat.length > 0 ? subdirektorat.map((item) => (
                           <SelectItem key={item.id} value={item.id.toString()}>
                             {item.nama}
                           </SelectItem>
                         )) : []}
                       </SelectContent>
                     </Select>
                   </div>
                   <div>
                     <Label htmlFor="divisi-deskripsi" className="text-blue-800 font-medium">Deskripsi</Label>
                     <Textarea
                       id="divisi-deskripsi"
                       value={strukturForm.divisi.deskripsi}
                       onChange={(e) => setStrukturForm(prev => ({ 
                         ...prev, 
                         divisi: { ...prev.divisi, deskripsi: e.target.value } 
                       }))}
                       placeholder="Deskripsi divisi (opsional)"
                       className="border-blue-200 focus:border-blue-500 focus:ring-blue-500"
                       rows={3}
                     />
                   </div>
                   <div className="flex gap-3">
                     <Button type="submit" className="flex-1 bg-blue-600 hover:bg-blue-700">
                       <Plus className="w-4 h-4 mr-2" />
                       Tambah
                     </Button>
                     <Button 
                       type="button" 
                       variant="outline" 
                       onClick={() => setShowDivisiDialog(false)}
                       className="flex-1 border-blue-600 text-blue-600 hover:bg-blue-50"
                     >
                       Batal
                     </Button>
                   </div>
                 </form>
               </div>
             </div>
           )}

                                              {/* Dialog User Management */}
            {showUserDialog && (
              <div className="fixed inset-0 bg-black bg-opacity-50 z-50 flex items-center justify-center p-4">
                <div className="bg-white rounded-lg p-6 w-full max-w-md border border-blue-200 shadow-xl">
                  <h3 className="text-lg font-semibold text-blue-900 mb-4">
                    {editingUser ? 'Edit PIC' : 'Tambah PIC Baru'}
                  </h3>
                  <form onSubmit={handleUserSubmit} className="space-y-4">
                    <div>
                      <Label htmlFor="user-name" className="text-blue-800 font-medium">Nama Lengkap *</Label>
                      <Input
                        id="user-name"
                        value={userForm.name}
                        onChange={(e) => setUserForm(prev => ({ ...prev, name: e.target.value }))}
                        placeholder="Contoh: John Doe"
                        className="border-blue-200 focus:border-blue-500 focus:ring-blue-500"
                        required
                      />
                    </div>
                    <div>
                      <Label htmlFor="user-email" className="text-blue-800 font-medium">Email *</Label>
                      <Input
                        id="user-email"
                        type="email"
                        value={userForm.email}
                        onChange={(e) => setUserForm(prev => ({ ...prev, email: e.target.value }))}
                        placeholder="Contoh: john@example.com"
                        className="border-blue-200 focus:border-blue-500 focus:ring-blue-500"
                        required
                      />
                    </div>
                    <div>
                      <Label htmlFor="user-password" className="text-blue-800 font-medium">Password *</Label>
                      <div className="flex gap-2 items-center">
                        <div className="relative flex-1">
                          <Input
                            id="user-password"
                            type={showPassword ? 'text' : 'password'}
                            value={userForm.password}
                            onChange={(e) => setUserForm(prev => ({ ...prev, password: e.target.value }))}
                            placeholder="Minimal 6 karakter"
                            required
                            className="pr-10 border-blue-200 focus:border-blue-500 focus:ring-blue-500"
                          />
                          <button
                            type="button"
                            onClick={() => setShowPassword(prev => !prev)}
                            className="absolute right-2 top-1/2 -translate-y-1/2 text-blue-500 hover:text-blue-700"
                            aria-label={showPassword ? 'Sembunyikan password' : 'Tampilkan password'}
                          >
                            {showPassword ? (
                              <EyeOff className="w-4 h-4" />
                            ) : (
                              <Eye className="w-4 h-4" />
                            )}
                          </button>
                        </div>
                        <Button
                          type="button"
                          variant="outline"
                          onClick={handleGeneratePassword}
                          className="px-3 border-blue-600 text-blue-600 hover:bg-blue-50"
                          title="Generate password"
                        >
                          <RefreshCw className="w-4 h-4" />
                        </Button>
                      </div>
                      {/* Password Strength Indicator */}
                      {userForm.password && (
                        <div className="mt-2">
                          <div className="flex items-center gap-2 mb-1">
                            <span className="text-sm text-blue-600">Kekuatan Password:</span>
                            <span className={`text-sm font-medium ${
                              getPasswordStrength(userForm.password) === 'weak' ? 'text-red-600' :
                              getPasswordStrength(userForm.password) === 'medium' ? 'text-yellow-600' :
                              'text-green-600'
                            }`}>
                              {getPasswordStrength(userForm.password) === 'weak' ? 'Lemah' :
                               getPasswordStrength(userForm.password) === 'medium' ? 'Sedang' :
                               'Kuat'}
                            </span>
                          </div>
                          <div className="w-full bg-gray-200 rounded-full h-2">
                            <div 
                              className={`h-2 rounded-full transition-all duration-300 ${
                                getPasswordStrength(userForm.password) === 'weak' ? 'bg-red-500 w-1/3' :
                                getPasswordStrength(userForm.password) === 'medium' ? 'bg-yellow-500 w-2/3' :
                                'bg-green-500 w-full'
                              }`}
                            />
                          </div>
                        </div>
                      )}
                    </div>

                    <div>
                      <Label htmlFor="user-direktorat" className="text-blue-800 font-medium">Direktorat *</Label>
                      <Select
                        value={direktorat.find(d => d.nama === userForm.direktorat)?.id.toString() || ''}
                        onValueChange={(value) => {
                          const d = direktorat.find(x => x.id.toString() === value);
                          setUserForm(prev => ({ 
                            ...prev, 
                            direktorat: d?.nama || '', 
                            subdirektorat: '', 
                            divisi: '' 
                          }));
                        }}
                      >
                        <SelectTrigger className="border-blue-200 focus:border-blue-500 focus:ring-blue-500">
                          <SelectValue placeholder="Pilih Direktorat" />
                        </SelectTrigger>
                        <SelectContent>
                          {direktorat && direktorat.length > 0 ? direktorat.map((item) => (
                            <SelectItem key={item.id} value={item.id.toString()}>
                              {item.nama}
                            </SelectItem>
                          )) : []}
                        </SelectContent>
                      </Select>
                    </div>
                    <div>
                      <Label htmlFor="user-subdirektorat" className="text-blue-800 font-medium">Subdirektorat</Label>
                      <Select
                        disabled={!userForm.direktorat}
                        value={subdirektorat.find(s => s.nama === userForm.subdirektorat)?.id.toString() || ''}
                        onValueChange={(value) => {
                          const s = subdirektorat.find(x => x.id.toString() === value);
                          setUserForm(prev => ({ 
                            ...prev, 
                            subdirektorat: s?.nama || '', 
                            divisi: '' 
                          }));
                        }}
                      >
                        <SelectTrigger className="border-blue-200 focus:border-blue-500 focus:ring-blue-500">
                          <SelectValue placeholder="Pilih Subdirektorat" />
                        </SelectTrigger>
                        <SelectContent>
                          {userForm.direktorat ? subdirektorat
                            .filter(s => s.direktoratId === direktorat.find(d => d.nama === userForm.direktorat)?.id)
                            .map((item) => (
                              <SelectItem key={item.id} value={item.id.toString()}>
                              {item.nama}
                            </SelectItem>
                          )) : []}
                        </SelectContent>
                      </Select>
                    </div>
                    <div>
                      <Label htmlFor="user-divisi" className="text-blue-800 font-medium">Divisi</Label>
                      <Select
                        disabled={!userForm.subdirektorat}
                        value={divisi.find(d => d.nama === userForm.divisi)?.id.toString() || ''}
                        onValueChange={(value) => {
                          const d = divisi.find(x => x.id.toString() === value);
                          setUserForm(prev => ({ 
                            ...prev, 
                            divisi: d?.nama || '' 
                          }));
                        }}
                      >
                        <SelectTrigger className="border-blue-200 focus:border-blue-500 focus:ring-blue-500">
                          <SelectValue placeholder="Pilih Divisi" />
                        </SelectTrigger>
                        <SelectContent>
                          {userForm.subdirektorat ? divisi
                            .filter(d => d.subdirektoratId === subdirektorat.find(s => s.nama === userForm.subdirektorat)?.id)
                            .map((item) => (
                              <SelectItem key={item.id} value={item.id.toString()}>
                              {item.nama}
                            </SelectItem>
                          )) : []}
                        </SelectContent>
                      </Select>
                    </div>
                    <div>
                      <Label htmlFor="user-whatsapp" className="text-blue-800 font-medium">Nomor WhatsApp (Opsional)</Label>
                      <Input
                        id="user-whatsapp"
                        type="tel"
                        value={userForm.whatsapp}
                        onChange={(e) => {
                          let value = e.target.value;
                          // Hapus semua karakter non-digit
                          value = value.replace(/\D/g, '');
                          // Jika dimulai dengan 0, ganti dengan 62
                          if (value.startsWith('0')) {
                            value = '62' + value.substring(1);
                          }
                          // Jika belum ada kode negara, tambahkan 62
                          if (value.length > 0 && !value.startsWith('62')) {
                            value = '62' + value;
                          }
                          setUserForm(prev => ({ ...prev, whatsapp: value }));
                        }}
                        placeholder="Contoh: 08123456789 (akan otomatis menjadi 628123456789)"
                        className="border-blue-200 focus:border-blue-500 focus:ring-blue-500"
                      />
                      <p className="text-xs text-blue-600 mt-1">
                        Format: 08xxx akan otomatis menjadi 628xxx (format internasional)
                      </p>
                    </div>

                    {/* Field Telepon untuk Admin */}
                    {(userForm.role === 'superadmin' || userForm.role === 'admin') && (
                      <div>
                        <Label htmlFor="user-phone" className="text-blue-800 font-medium">Nomor Telepon Admin (Opsional)</Label>
                        <Input
                          id="user-phone"
                          type="tel"
                          value={userForm.phone}
                          onChange={(e) => setUserForm(prev => ({ ...prev, phone: e.target.value }))}
                          placeholder="Contoh: 021-12345678"
                          className="border-blue-200 focus:border-blue-500 focus:ring-blue-500"
                        />
                        <p className="text-xs text-blue-600 mt-1">
                          Telepon kantor admin yang bisa dihubungi user
                        </p>
                      </div>
                    )}

                    {/* Field Kontak Admin untuk User Regular */}
                    {userForm.role === 'user' && (
                      <>
                        <div>
                          <Label htmlFor="admin-email" className="text-blue-800 font-medium">Email Admin (Opsional)</Label>
                          <Input
                            id="admin-email"
                            type="email"
                            value={userForm.adminEmail}
                            onChange={(e) => setUserForm(prev => ({ ...prev, adminEmail: e.target.value }))}
                            placeholder="Contoh: admin@example.com"
                            className="border-blue-200 focus:border-blue-500 focus:ring-blue-500"
                          />
                          <p className="text-xs text-blue-600 mt-1">
                            Email admin yang bisa dihubungi jika butuh bantuan
                          </p>
                        </div>
                        <div>
                          <Label htmlFor="admin-phone" className="text-blue-800 font-medium">Telepon Admin (Opsional)</Label>
                          <Input
                            id="admin-phone"
                            type="tel"
                            value={userForm.adminPhone}
                            onChange={(e) => setUserForm(prev => ({ ...prev, adminPhone: e.target.value }))}
                            placeholder="Contoh: 021-12345678"
                            className="border-blue-200 focus:border-blue-500 focus:ring-blue-500"
                          />
                          <p className="text-xs text-blue-600 mt-1">
                            Nomor telepon admin yang bisa dihubungi jika butuh bantuan
                          </p>
                        </div>
                      </>
                    )}
                    <div className="flex gap-3">
                      <Button type="submit" className="flex-1 bg-blue-600 hover:bg-blue-700">
                        <Plus className="w-4 h-4 mr-2" />
                        {editingUser ? 'Update' : 'Tambah PIC'}
                      </Button>
                      <Button 
                        type="button" 
                        variant="outline" 
                        onClick={() => {
                          setShowUserDialog(false);
                          setEditingUser(null);
                          setUserForm({
                            name: '',
                            email: '',
                            password: '',
                            role: 'admin',
                            adminLevel: undefined,
                            direktorat: '',
                            subdirektorat: '',
                            divisi: '',
                            whatsapp: '',
                            phone: '',
                            adminEmail: '',
                            adminPhone: ''
                          });
                        }}
                        className="flex-1 border-blue-600 text-blue-600 hover:bg-blue-50"
                      >
                        Batal
                      </Button>
                    </div>
                  </form>
                </div>
              </div>
            )}

            {/* Panel Manajemen Aspek */}
              {showAspekManagementPanel && (
                <div className="fixed inset-0 bg-black bg-opacity-50 z-50 flex items-center justify-center p-4">
                  <div className="bg-white rounded-lg p-6 w-full max-w-4xl max-h-[90vh] overflow-y-auto">
                    <div className="flex items-center justify-between mb-6">
                      <h3 className="text-xl font-semibold text-gray-900">Kelola Aspek GCG</h3>
                      <Button 
                        variant="outline" 
                        onClick={() => setShowAspekManagementPanel(false)}
                        className="text-gray-500 hover:text-gray-700"
                      >
                        ✕
                      </Button>
                    </div>

                    <div className="grid grid-cols-1 lg:grid-cols-2 gap-6">
                      {/* Form Section */}
                      <div className="space-y-4">
                        <div className="p-4 bg-blue-50 rounded-lg border border-blue-200">
                          <h4 className="font-semibold text-blue-900 mb-3">
                            {editingAspek ? 'Edit Aspek' : 'Tambah Aspek Baru'}
                          </h4>
                          
                          <div className="space-y-3">
                            <div>
                              <Label htmlFor="aspek-nama">Deskripsi Aspek *</Label>
                              <div className="mt-1">
                                <div className="flex items-center space-x-2 mb-2">
                                  <span className="text-sm font-medium text-blue-600">ASPEK {(() => {
                                    const yearAspects = currentYearAspects;
                                    return yearAspects.length > 0 ? 
                                      getRomanNumeral(yearAspects.length + 1) : 'I';
                                  })()}. </span>
                                  <Input
                                    id="aspek-nama"
                                    value={aspekForm.nama}
                                    onChange={(e) => setAspekForm(prev => ({ ...prev, nama: e.target.value }))}
                                    placeholder="Masukkan deskripsi aspek (contoh: Komitmen)"
                                    className="flex-1 border-blue-200 focus:border-blue-500 focus:ring-blue-500"
                                    required
                                  />
                                </div>
                                <p className="text-xs text-blue-600">
                                  Hasil akhir: ASPEK {(() => {
                                    const yearAspects = currentYearAspects;
                                    return yearAspects.length > 0 ? 
                                      getRomanNumeral(yearAspects.length + 1) : 'I';
                                  })()}. {aspekForm.nama || '[Deskripsi Aspek]'}
                                </p>
                              </div>
                            </div>
                            


                            <div className="flex gap-2">
                              {editingAspek ? (
                                <>
                                  <Button 
                                    onClick={handleEditAspek}
                                    className="flex-1 bg-blue-600 hover:bg-blue-700"
                                  >
                                    <Edit className="w-4 h-4 mr-2" />
                                    Update Aspek
                                  </Button>
                                  <Button 
                                    variant="outline"
                                    onClick={() => {
                                      setEditingAspek(null);
                                      setAspekForm({ nama: '' });
                                    }}
                                    className="flex-1"
                                  >
                                    Batal Edit
                                  </Button>
                                </>
                              ) : (
                                <Button 
                                  onClick={handleAddAspek}
                                  className="w-full bg-orange-600 hover:bg-orange-700"
                                >
                                  <Plus className="w-4 h-4 mr-2" />
                                  Tambah Aspek
                                </Button>
                              )}
                            </div>
                          </div>
                        </div>
                      </div>

                      {/* List Section */}
                      <div className="space-y-4">
                        <div className="p-4 bg-gray-50 rounded-lg border border-gray-200">
                          <h4 className="font-semibold text-gray-900 mb-3">Daftar Aspek Tersedia</h4>
                          
                          {(() => {
                            const yearAspects = currentYearAspects;
                            return yearAspects.length > 0 ? (
                              <div className="space-y-2">
                                {yearAspects.map((aspek) => (
                                  <div key={aspek.id} className="flex items-center justify-between p-3 bg-white rounded-lg border border-gray-200">
                                    <div className="flex-1">
                                      <div className="font-medium text-gray-900">{aspek.nama}</div>
                                      <div className="text-sm text-gray-500">
                                        {checklistItems.filter(item => item.aspek === aspek.nama).length} item checklist
                                      </div>
                                    </div>
                                    <div className="flex gap-2">
                                      <Button
                                        variant="outline"
                                        size="sm"
                                        onClick={() => openEditAspek(aspek.id, aspek.nama)}
                                        className="text-blue-600 hover:text-blue-700 border-blue-200"
                                      >
                                        <Edit className="w-3 h-3" />
                                      </Button>
                                      <Button
                                        variant="outline"
                                        size="sm"
                                        onClick={() => handleDeleteAspek(aspek.id)}
                                        disabled={deletingAspectIds.has(aspek.id)}
                                        className="text-red-600 hover:text-red-700 border-red-200 disabled:opacity-50"
                                      >
                                        <Trash2 className="w-3 h-3" />
                                      </Button>
                                    </div>
                                  </div>
                                ))}
                              </div>
                            ) : (
                              <div className="text-center py-8 text-gray-500">
                                <Settings className="w-8 h-8 mx-auto mb-2 text-gray-400" />
                                <p>Belum ada aspek yang tersedia</p>
                                <p className="text-sm">Tambahkan aspek pertama untuk memulai</p>
                              </div>
                            );
                          })()}
                        </div>
                      </div>
                    </div>
                  </div>
                </div>
              )}


         </div>
       </div>
       
       {/* Bulk Delete Confirmation Dialog */}
       <BulkDeleteConfirmationDialog
         isOpen={showBulkDeleteDialog}
         onConfirm={handleBulkDelete}
         onCancel={() => setShowBulkDeleteDialog(false)}
         selectedYear={selectedYear || 0}
         isLoading={isBulkDeleting}
       />
     </div>
   );
 };

export default PengaturanBaru;<|MERGE_RESOLUTION|>--- conflicted
+++ resolved
@@ -19,7 +19,6 @@
 import { useChecklist, ChecklistGCG } from '@/contexts/ChecklistContext';
 import { useToast } from '@/hooks/use-toast';
 import { ActionButton } from '@/components/panels';
-import ExportDatabaseButton from '@/components/ExportDatabaseButton';
 
 // Pilihan subdirektorat sekarang diambil dari StrukturPerusahaanContext (berdasarkan tahun aktif)
 import { Calendar, Building2, Users, FileText, Settings, Plus, CheckCircle, Trash2, Edit, Copy, Eye, EyeOff, X, Briefcase, Building, UserCheck, FileCheck, ChevronRight, ArrowRight, Target, ChevronUp, RefreshCw, AlertTriangle } from 'lucide-react';
@@ -3872,23 +3871,6 @@
 
                          {/* Kelola Dokumen Tab */}
              <TabsContent value="kelola-dokumen">
-<<<<<<< HEAD
-               <Card className="border-0 shadow-lg">
-                 <CardHeader>
-                   <div className="flex items-center justify-between">
-                     <div>
-                       <CardTitle className="flex items-center space-x-2">
-                         <FileText className="w-5 h-5 text-orange-600" />
-                         <span>Setup Kelola Dokumen GCG</span>
-                       </CardTitle>
-                       <CardDescription>
-                         Setup dokumen GCG dan aspek untuk tahun buku baru dengan tabel inline editing
-                       </CardDescription>
-                     </div>
-                     <ExportDatabaseButton year={selectedYear} />
-                   </div>
-                 </CardHeader>
-=======
                <div className="space-y-6">
                  {/* Header */}
                  <div className="mb-6 p-6 bg-gradient-to-r from-blue-50 via-blue-25 to-indigo-50 border border-blue-200 rounded-xl shadow-sm">
@@ -3940,7 +3922,6 @@
 
                  {/* Main Content Card */}
                  <Card className="border-0 shadow-xl bg-white/95 backdrop-blur-sm">
->>>>>>> c6f58400
                  <CardContent className="space-y-6">
                                                            {/* Quick Actions */}
                      <div className="flex flex-wrap gap-3 items-center justify-between">
