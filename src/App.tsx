
import React from 'react';
import { BrowserRouter as Router, Routes, Route, Navigate } from 'react-router-dom';
import { UserProvider } from '@/contexts/UserContext';
import { DireksiProvider } from '@/contexts/DireksiContext';
import { ChecklistProvider } from '@/contexts/ChecklistContext';
import { FileUploadProvider } from '@/contexts/FileUploadContext';
import { DocumentMetadataProvider } from '@/contexts/DocumentMetadataContext';
import Login from '@/pages/auth/Login';
import Dashboard from '@/pages/dashboard/Dashboard';
import ListGCG from '@/pages/ListGCG';
import DocumentManagement from '@/pages/DocumentManagement';
import KelolaAkun from '@/pages/admin/KelolaAkun';
import ChecklistGCG from '@/pages/admin/ChecklistGCG';
import { useUser } from '@/contexts/UserContext';

// Protected Route Component
const ProtectedRoute = ({ children }: { children: React.ReactNode }) => {
  const { user } = useUser();
  
  if (!user) {
    return <Navigate to="/login" replace />;
  }
  
  return <>{children}</>;
};

// Super Admin Route Component
const SuperAdminRoute = ({ children }: { children: React.ReactNode }) => {
  const { user } = useUser();
  
  if (!user) {
    return <Navigate to="/login" replace />;
  }
  
  if (user.role !== 'superadmin') {
    return <Navigate to="/dashboard" replace />;
  }
  
  return <>{children}</>;
};

const AppRoutes = () => {
<<<<<<< HEAD
  const { user } = useUser();

  return (
    <Routes>
      {/* Public Routes */}
      <Route 
        path="/login" 
        element={user ? <Navigate to="/dashboard" replace /> : <Login />} 
      />
=======
  const { user, profile } = useAuth();

  return (
    <Routes>
      <Route path="/login" element={user ? <Navigate to={profile?.role === 'Admin Divisi' ? '/admin' : '/user'} replace /> : <Login />} />
      <Route path="/register" element={user ? <Navigate to={profile?.role === 'Admin Divisi' ? '/admin' : '/user'} replace /> : <Register />} />
>>>>>>> c53eef05
      
      {/* Protected Routes */}
      <Route 
        path="/dashboard" 
        element={
<<<<<<< HEAD
          <ProtectedRoute>
            <Dashboard />
=======
          <ProtectedRoute requireRole="Admin Divisi">
            <Index />
>>>>>>> c53eef05
          </ProtectedRoute>
        } 
      />
      
      <Route 
        path="/list-gcg" 
        element={
<<<<<<< HEAD
          <ProtectedRoute>
            <ListGCG />
=======
          <ProtectedRoute requireRole="User">
            <UserDashboard />
>>>>>>> c53eef05
          </ProtectedRoute>
        } 
      />
      
      <Route 
        path="/documents" 
        element={
          <ProtectedRoute>
            <DocumentManagement />
          </ProtectedRoute>
        } 
      />
      
      <Route 
        path="/penilaian-gcg" 
        element={
          <ProtectedRoute>
            <div className="min-h-screen bg-gray-50 flex items-center justify-center">
              <div className="text-center">
                <h1 className="text-2xl font-bold text-gray-900 mb-4">Penilaian GCG</h1>
                <p className="text-gray-600">Halaman penilaian GCG akan dikembangkan selanjutnya</p>
              </div>
            </div>
          </ProtectedRoute>
        } 
      />
      
      {/* Super Admin Routes */}
      <Route 
        path="/admin" 
        element={
          <SuperAdminRoute>
            <div className="min-h-screen bg-gray-50 flex items-center justify-center">
              <div className="text-center">
                <h1 className="text-2xl font-bold text-gray-900 mb-4">Admin Panel</h1>
                <p className="text-gray-600">Pilih menu di sidebar untuk mengakses fitur admin</p>
              </div>
            </div>
          </SuperAdminRoute>
        } 
      />
      
      <Route 
        path="/admin/kelola-akun" 
        element={
          <SuperAdminRoute>
            <KelolaAkun />
          </SuperAdminRoute>
        } 
      />
      
      <Route 
        path="/admin/checklist-gcg" 
        element={
          <SuperAdminRoute>
            <ChecklistGCG />
          </SuperAdminRoute>
        } 
      />
      
      {/* Default Route */}
      <Route 
        path="/" 
        element={
<<<<<<< HEAD
          user ? (
            <Navigate to="/dashboard" replace />
=======
          user && profile ? (
            <Navigate to={profile.role === 'Admin Divisi' ? '/admin' : '/user'} replace />
>>>>>>> c53eef05
          ) : (
            <Navigate to="/login" replace />
          )
        } 
      />
      
      {/* Catch all route */}
      <Route 
        path="*" 
        element={
          <div className="min-h-screen bg-gray-50 flex items-center justify-center">
            <div className="text-center">
              <h1 className="text-2xl font-bold text-gray-900 mb-4">404 - Page Not Found</h1>
              <p className="text-gray-600">Halaman yang Anda cari tidak ditemukan</p>
            </div>
          </div>
        } 
      />
    </Routes>
  );
};

const App = () => {
  return (
    <UserProvider>
      <DireksiProvider>
        <ChecklistProvider>
          <FileUploadProvider>
            <DocumentMetadataProvider>
              <Router>
                <AppRoutes />
              </Router>
            </DocumentMetadataProvider>
          </FileUploadProvider>
        </ChecklistProvider>
      </DireksiProvider>
    </UserProvider>
  );
};

export default App;<|MERGE_RESOLUTION|>--- conflicted
+++ resolved
@@ -6,13 +6,16 @@
 import { ChecklistProvider } from '@/contexts/ChecklistContext';
 import { FileUploadProvider } from '@/contexts/FileUploadContext';
 import { DocumentMetadataProvider } from '@/contexts/DocumentMetadataContext';
+import { AuthProvider } from '@/contexts/AuthContext';
 import Login from '@/pages/auth/Login';
+import Register from '@/pages/Register';
 import Dashboard from '@/pages/dashboard/Dashboard';
 import ListGCG from '@/pages/ListGCG';
 import DocumentManagement from '@/pages/DocumentManagement';
 import KelolaAkun from '@/pages/admin/KelolaAkun';
 import ChecklistGCG from '@/pages/admin/ChecklistGCG';
 import { useUser } from '@/contexts/UserContext';
+import { useAuth } from '@/contexts/AuthContext';
 
 // Protected Route Component
 const ProtectedRoute = ({ children }: { children: React.ReactNode }) => {
@@ -41,7 +44,6 @@
 };
 
 const AppRoutes = () => {
-<<<<<<< HEAD
   const { user } = useUser();
 
   return (
@@ -51,26 +53,17 @@
         path="/login" 
         element={user ? <Navigate to="/dashboard" replace /> : <Login />} 
       />
-=======
-  const { user, profile } = useAuth();
-
-  return (
-    <Routes>
-      <Route path="/login" element={user ? <Navigate to={profile?.role === 'Admin Divisi' ? '/admin' : '/user'} replace /> : <Login />} />
-      <Route path="/register" element={user ? <Navigate to={profile?.role === 'Admin Divisi' ? '/admin' : '/user'} replace /> : <Register />} />
->>>>>>> c53eef05
+      <Route 
+        path="/register" 
+        element={user ? <Navigate to="/dashboard" replace /> : <Register />} 
+      />
       
       {/* Protected Routes */}
       <Route 
         path="/dashboard" 
         element={
-<<<<<<< HEAD
           <ProtectedRoute>
             <Dashboard />
-=======
-          <ProtectedRoute requireRole="Admin Divisi">
-            <Index />
->>>>>>> c53eef05
           </ProtectedRoute>
         } 
       />
@@ -78,13 +71,8 @@
       <Route 
         path="/list-gcg" 
         element={
-<<<<<<< HEAD
           <ProtectedRoute>
             <ListGCG />
-=======
-          <ProtectedRoute requireRole="User">
-            <UserDashboard />
->>>>>>> c53eef05
           </ProtectedRoute>
         } 
       />
@@ -149,13 +137,8 @@
       <Route 
         path="/" 
         element={
-<<<<<<< HEAD
           user ? (
             <Navigate to="/dashboard" replace />
-=======
-          user && profile ? (
-            <Navigate to={profile.role === 'Admin Divisi' ? '/admin' : '/user'} replace />
->>>>>>> c53eef05
           ) : (
             <Navigate to="/login" replace />
           )
@@ -180,19 +163,21 @@
 
 const App = () => {
   return (
-    <UserProvider>
-      <DireksiProvider>
-        <ChecklistProvider>
-          <FileUploadProvider>
-            <DocumentMetadataProvider>
-              <Router>
-                <AppRoutes />
-              </Router>
-            </DocumentMetadataProvider>
-          </FileUploadProvider>
-        </ChecklistProvider>
-      </DireksiProvider>
-    </UserProvider>
+    <AuthProvider>
+      <UserProvider>
+        <DireksiProvider>
+          <ChecklistProvider>
+            <FileUploadProvider>
+              <DocumentMetadataProvider>
+                <Router>
+                  <AppRoutes />
+                </Router>
+              </DocumentMetadataProvider>
+            </FileUploadProvider>
+          </ChecklistProvider>
+        </DireksiProvider>
+      </UserProvider>
+    </AuthProvider>
   );
 };
 
