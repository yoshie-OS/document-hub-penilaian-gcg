--- conflicted
+++ resolved
@@ -21,11 +21,7 @@
 import PenilaianGCG from './pages/PenilaianGCG';
 import MonitoringUploadGCG from './pages/MonitoringUploadGCG';
 import ArsipDokumen from './pages/admin/ArsipDokumen';
-<<<<<<< HEAD
-import DokumenGCG from './pages/admin/DokumenGCG';
-=======
 import DashboardAdmin from './pages/admin/DashboardAdmin';
->>>>>>> 9827cd28
 import PengaturanBaru from './pages/admin/PengaturanBaru';
 import AOIManagement from './pages/admin/AOIManagement';
 import NotFound from './pages/NotFound';
@@ -150,17 +146,10 @@
         } 
       />
       <Route 
-<<<<<<< HEAD
-        path="/admin/checklist-gcg" 
-        element={
-          <SuperAdminRoute>
-            <DokumenGCG />
-=======
         path="/admin/aoi-management" 
         element={
           <SuperAdminRoute>
             <AOIManagement />
->>>>>>> 9827cd28
           </SuperAdminRoute>
         } 
       />
