--- conflicted
+++ resolved
@@ -16,19 +16,16 @@
 import Register from './pages/Register';
 import Dashboard from './pages/dashboard/Dashboard';
 import ListGCG from './pages/ListGCG';
-<<<<<<< HEAD
 import DocumentManagement from './pages/DocumentManagement';
 import PenilaianGCG from './pages/PenilaianGCG';
 import GraphView from './pages/GraphView';
 import GraphViewTest from './pages/GraphViewTest';
-=======
-
->>>>>>> 4618aed2
 import AdminDocumentManagement from './pages/admin/DocumentManagement';
 import StrukturPerusahaan from './pages/admin/StrukturPerusahaan';
 import AdminDashboard from './pages/admin/AdminDashboard';
 import KelolaAkun from './pages/admin/KelolaAkun';
 import MetaData from './pages/admin/MetaData';
+import ChecklistGCG from './pages/admin/ChecklistGCG';
 import NotFound from './pages/NotFound';
 import { useUser } from './contexts/UserContext';
 
@@ -113,7 +110,6 @@
       <Route 
         path="/penilaian-gcg" 
         element={
-<<<<<<< HEAD
           <ProtectedRoute>
             <PenilaianGCG />
           </ProtectedRoute>
@@ -125,16 +121,6 @@
           <ProtectedRoute>
             <GraphView />
           </ProtectedRoute>
-=======
-          <SuperAdminRoute>
-            <div className="min-h-screen bg-gray-50 flex items-center justify-center">
-              <div className="text-center">
-                <h1 className="text-2xl font-bold text-gray-900 mb-4">Penilaian GCG</h1>
-                <p className="text-gray-600">Halaman penilaian GCG akan dikembangkan selanjutnya</p>
-              </div>
-            </div>
-          </SuperAdminRoute>
->>>>>>> 4618aed2
         } 
       />
       
@@ -182,6 +168,14 @@
         element={
           <SuperAdminRoute>
             <MetaData />
+          </SuperAdminRoute>
+        } 
+      />
+      <Route 
+        path="/admin/checklist-gcg" 
+        element={
+          <SuperAdminRoute>
+            <ChecklistGCG />
           </SuperAdminRoute>
         } 
       />
