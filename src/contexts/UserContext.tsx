import React, { createContext, useContext, useState, useEffect, ReactNode } from 'react';
import { userAPI } from '@/services/api';

export interface User {
  id: string;
  name: string;
  email: string;
  role: 'superadmin' | 'admin' | 'user';
  direktorat: string;
  subdirektorat: string;
  divisi: string;
  createdAt: string;
  status: 'active' | 'inactive';
}

interface UserContextType {
  user: User | null;
  login: (email: string, password: string) => Promise<boolean>;
  logout: () => void;
  isLoading: boolean;
  error: string | null;
}

const UserContext = createContext<UserContextType | undefined>(undefined);

export const useUser = () => {
  const context = useContext(UserContext);
  if (context === undefined) {
    throw new Error('useUser must be used within a UserProvider');
  }
  return context;
};

interface UserProviderProps {
  children: ReactNode;
}

export const UserProvider: React.FC<UserProviderProps> = ({ children }) => {
  const [user, setUser] = useState<User | null>(null);
  const [isLoading, setIsLoading] = useState(true);
  const [error, setError] = useState<string | null>(null);

  // Check for existing user session on mount
  useEffect(() => {
<<<<<<< HEAD
    // Only seed users if they don't exist (first time setup)
    const existingUsers = localStorage.getItem("users");
    if (!existingUsers) {
      localStorage.setItem("users", JSON.stringify(seedUser));
    }

    const currentUser = localStorage.getItem("currentUser");
    if (currentUser) {
      setUser(JSON.parse(currentUser));
    }
=======
    const checkExistingSession = async () => {
      try {
        const storedUser = localStorage.getItem('user');
        const authToken = localStorage.getItem('authToken');
        
        if (storedUser && authToken) {
          const userData = JSON.parse(storedUser);
          setUser(userData);
        }
      } catch (err) {
        console.error('Error checking existing session:', err);
        // Clear invalid data
        localStorage.removeItem('user');
        localStorage.removeItem('authToken');
      } finally {
        setIsLoading(false);
      }
    };

    checkExistingSession();
>>>>>>> c6f58400
  }, []);

  const login = async (email: string, password: string): Promise<boolean> => {
    try {
      setIsLoading(true);
      setError(null);

      // Try API login first
      try {
        const userData = await userAPI.login(email, password);
        setUser(userData);
        return true;
      } catch (apiError) {
        console.warn('API login failed, falling back to local data:', apiError);

        // Check local users first (from PengaturanBaru or EditSuperAdmin)
        const localUsers = localStorage.getItem('users');
        if (localUsers) {
          try {
            const users = JSON.parse(localUsers);
            const localUser = users.find((u: any) => u.email === email && u.password === password);
            if (localUser) {
              const { password: _, ...userWithoutPassword } = localUser;
              // Convert id to string to match interface
              const userData = {
                ...userWithoutPassword,
                id: String(userWithoutPassword.id),
                createdAt: userWithoutPassword.createdAt || new Date().toISOString(),
                status: 'active' as const
              };
              setUser(userData);
              localStorage.setItem('user', JSON.stringify(userData));
              localStorage.setItem('authToken', `local-${userData.id}`);
              return true;
            }
          } catch (parseError) {
            console.warn('Failed to parse local users:', parseError);
          }
        }

        // No hardcoded fallback - credentials must be valid in API or localStorage
        // This ensures that changed passwords are always respected
        throw new Error('Invalid credentials');
      }
    } catch (err) {
      const errorMessage = err instanceof Error ? err.message : 'Login failed';
      setError(errorMessage);
      return false;
    } finally {
      setIsLoading(false);
    }
  };

  const logout = () => {
    setUser(null);
    setError(null);
    localStorage.removeItem('user');
    localStorage.removeItem('authToken');
    userAPI.logout();
  };

  const value: UserContextType = {
    user,
    login,
    logout,
    isLoading,
    error
  };

  return (
    <UserContext.Provider value={value}>
      {children}
    </UserContext.Provider>
  );
}; <|MERGE_RESOLUTION|>--- conflicted
+++ resolved
@@ -42,18 +42,6 @@
 
   // Check for existing user session on mount
   useEffect(() => {
-<<<<<<< HEAD
-    // Only seed users if they don't exist (first time setup)
-    const existingUsers = localStorage.getItem("users");
-    if (!existingUsers) {
-      localStorage.setItem("users", JSON.stringify(seedUser));
-    }
-
-    const currentUser = localStorage.getItem("currentUser");
-    if (currentUser) {
-      setUser(JSON.parse(currentUser));
-    }
-=======
     const checkExistingSession = async () => {
       try {
         const storedUser = localStorage.getItem('user');
@@ -74,7 +62,6 @@
     };
 
     checkExistingSession();
->>>>>>> c6f58400
   }, []);
 
   const login = async (email: string, password: string): Promise<boolean> => {
